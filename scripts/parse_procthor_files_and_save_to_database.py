--- conflicted
+++ resolved
@@ -6,13 +6,8 @@
 from typing import List
 
 import tqdm
-<<<<<<< HEAD
-from ormatic.dao import to_dao
-from ormatic.utils import drop_database, recursive_subclasses
-=======
 from krrood.ormatic.dao import to_dao
-from krrood.ormatic.utils import drop_database
->>>>>>> 79cb9bc8
+from krrood.ormatic.utils import drop_database, recursive_subclasses
 from sqlalchemy import create_engine
 from sqlalchemy.orm import Session
 from typing_extensions import TYPE_CHECKING
@@ -21,14 +16,9 @@
 from semantic_digital_twin.adapters.procthor.procthor_pipelines import (
     dresser_factory_from_body,
 )
-<<<<<<< HEAD
-from semantic_world.adapters.procthor.procthor_views import ProcthorResolver, HouseholdObject
-from semantic_world.orm.ormatic_interface import *
-from semantic_world.pipeline.pipeline import (
-=======
 from semantic_digital_twin.orm.ormatic_interface import *
+from semantic_digital_twin.adapters.procthor.procthor_views import ProcthorResolver, HouseholdObject
 from semantic_digital_twin.pipeline.pipeline import (
->>>>>>> 79cb9bc8
     Pipeline,
     BodyFilter,
     BodyFactoryReplace,
@@ -163,11 +153,7 @@
         if not any([e in f for e in excluded_words]) and fbx_file_pattern.fullmatch(f)
     ]
     # Create database engine and session
-<<<<<<< HEAD
-    engine = create_engine(f"{semantic_world_database_uri}")
-=======
-    engine = create_engine(f"mysql+pymysql://{semantic_digital_twin_database_uri}")
->>>>>>> 79cb9bc8
+    engine = create_engine(f"{semantic_digital_twin_database_uri}")
     session = Session(engine)
 
     if drop_existing_database:
