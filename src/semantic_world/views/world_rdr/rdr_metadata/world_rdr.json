--- conflicted
+++ resolved
@@ -7,7 +7,7 @@
                 "_type": "ripple_down_rules.rules.MultiClassTopRule",
                 "conditions": {
                     "_type": "ripple_down_rules.datastructures.callable_expression.CallableExpression",
-                    "user_input": "def _get_value(case):\n                                                                                                                                                                                                                                    def has_bodies_named_handle(case: World) -> bool:\n                                                                                                                                                                                                                                        \"\"\"Get conditions on whether it's possible to conclude a value for World.views  of type Handle.\"\"\"\n                                                                                                                                                                                                                                        return any(\"handle\" in b.name.name.lower() for b in case.bodies)\n                                                                                                                                                                                                                                    return has_bodies_named_handle(case)\n    ",
+                    "user_input": "def _get_value(case):\n    def has_bodies_named_handle(case: World) -> bool:\n        \"\"\"Get conditions on whether it's possible to conclude a value for World.views  of type Handle.\"\"\"\n        return any(\"handle\" in b.name.name.lower() for b in case.bodies)\n    return has_bodies_named_handle(case)\n    ",
                     "conclusion_type": [
                         "builtins.bool"
                     ],
@@ -34,16 +34,11 @@
                 },
                 "conclusion": {
                     "_type": "ripple_down_rules.datastructures.callable_expression.CallableExpression",
-                    "user_input": "def _get_value(case):\n                                                                                                                                                                                                                                    def get_handles(case: World) -> Union[set, list, Handle]:\n                                                                                                                                                                                                                                        \"\"\"Get possible value(s) for World.views of types list/set of Handle\"\"\"\n                                                                                                                                                                                                                                        return [Handle(b) for b in case.bodies if \"handle\" in b.name.name.lower()]\n    \n                                                                                                                                                                                                                                    return get_handles(case)\n    ",
+                    "user_input": "def _get_value(case):\n    def get_handles(case: World) -> Union[set, list, Handle]:\n        \"\"\"Get possible value(s) for World.views of types list/set of Handle\"\"\"\n        return [Handle(b) for b in case.bodies if \"handle\" in b.name.name.lower()]\n    \n    return get_handles(case)\n    ",
                     "conclusion_type": [
                         "semantic_world.views.views.Handle"
                     ],
                     "scope": {
-<<<<<<< HEAD
-                        "Handle": "semantic_world.views.views.Handle",
-                        "World": "semantic_world.world.World",
-                        "Union": "typing.Union"
-=======
                         "Cabinet": "semantic_world.views.views.Cabinet",
                         "Container": "semantic_world.views.views.Container",
                         "Door": "semantic_world.views.views.Door",
@@ -57,7 +52,6 @@
                         "PrismaticConnection": "semantic_world.connections.PrismaticConnection",
                         "RevoluteConnection": "semantic_world.connections.RevoluteConnection",
                         "World": "semantic_world.world.World"
->>>>>>> 2c3fe6a2
                     },
                     "conclusion": {
                         "_type": "builtins.NoneType",
@@ -75,17 +69,11 @@
                     "_type": "ripple_down_rules.rules.MultiClassTopRule",
                     "conditions": {
                         "_type": "ripple_down_rules.datastructures.callable_expression.CallableExpression",
-                        "user_input": "def _get_value(case):\n                                                                                                                                                                                                                                    def has_handles_and_fixed_and_prismatic_connections(case: World) -> bool:\n                                                                                                                                                                                                                                        \"\"\"Get conditions on whether it's possible to conclude a value for World.views  of type Container.\"\"\"\n                                                                                                                                                                                                                                        return (any(v for v in case.views if type(v) is Handle) and\n                                                                                                                                                                                                                                                any(c for c in case.connections if isinstance(c, PrismaticConnection)) and\n                                                                                                                                                                                                                                                any(c for c in case.connections if isinstance(c, FixedConnection)))\n                                                                                                                                                                                                                                    return has_handles_and_fixed_and_prismatic_connections(case)\n    ",
+                        "user_input": "def _get_value(case):\n    def has_handles_and_fixed_and_prismatic_connections(case: World) -> bool:\n        \"\"\"Get conditions on whether it's possible to conclude a value for World.views  of type Container.\"\"\"\n        return (any(v for v in case.views if type(v) is Handle) and\n                any(c for c in case.connections if isinstance(c, PrismaticConnection)) and\n                any(c for c in case.connections if isinstance(c, FixedConnection)))\n    return has_handles_and_fixed_and_prismatic_connections(case)\n    ",
                         "conclusion_type": [
                             "builtins.bool"
                         ],
                         "scope": {
-<<<<<<< HEAD
-                            "Handle": "semantic_world.views.views.Handle",
-                            "World": "semantic_world.world.World",
-                            "PrismaticConnection": "semantic_world.connections.PrismaticConnection",
-                            "FixedConnection": "semantic_world.connections.FixedConnection"
-=======
                             "Cabinet": "semantic_world.views.views.Cabinet",
                             "Container": "semantic_world.views.views.Container",
                             "Door": "semantic_world.views.views.Door",
@@ -99,7 +87,6 @@
                             "PrismaticConnection": "semantic_world.connections.PrismaticConnection",
                             "RevoluteConnection": "semantic_world.connections.RevoluteConnection",
                             "World": "semantic_world.world.World"
->>>>>>> 2c3fe6a2
                         },
                         "conclusion": {
                             "_type": "builtins.NoneType",
@@ -109,19 +96,11 @@
                     },
                     "conclusion": {
                         "_type": "ripple_down_rules.datastructures.callable_expression.CallableExpression",
-                        "user_input": "def _get_value(case):\n                                                                                                                                                                                                                                    def get_containers(case: World) -> Union[set, Container, list]:\n                                                                                                                                                                                                                                        \"\"\"Get possible value(s) for World.views of types list/set of Container\"\"\"\n                                                                                                                                                                                                                                        prismatic_connections = [c for c in case.connections if isinstance(c, PrismaticConnection)]\n                                                                                                                                                                                                                                        fixed_connections = [c for c in case.connections if isinstance(c, FixedConnection)]\n                                                                                                                                                                                                                                        children_of_prismatic_connections = [c.child for c in prismatic_connections]\n                                                                                                                                                                                                                                        handles = [v for v in case.views if type(v) is Handle]\n                                                                                                                                                                                                                                        fixed_connections_with_handle_child = [fc for fc in fixed_connections if fc.child in [h.body for h in handles]]\n                                                                                                                                                                                                                                        drawer_containers = set(children_of_prismatic_connections).intersection(\n                                                                                                                                                                                                                                            set([fc.parent for fc in fixed_connections_with_handle_child]))\n                                                                                                                                                                                                                                        return [Container(b) for b in drawer_containers]\n    \n                                                                                                                                                                                                                                    return get_containers(case)\n    ",
+                        "user_input": "def _get_value(case):\n    def get_containers(case: World) -> Union[set, Container, list]:\n        \"\"\"Get possible value(s) for World.views of types list/set of Container\"\"\"\n        prismatic_connections = [c for c in case.connections if isinstance(c, PrismaticConnection)]\n        fixed_connections = [c for c in case.connections if isinstance(c, FixedConnection)]\n        children_of_prismatic_connections = [c.child for c in prismatic_connections]\n        handles = [v for v in case.views if type(v) is Handle]\n        fixed_connections_with_handle_child = [fc for fc in fixed_connections if fc.child in [h.body for h in handles]]\n        drawer_containers = set(children_of_prismatic_connections).intersection(\n            set([fc.parent for fc in fixed_connections_with_handle_child]))\n        return [Container(b) for b in drawer_containers]\n    \n    return get_containers(case)\n    ",
                         "conclusion_type": [
                             "semantic_world.views.views.Container"
                         ],
                         "scope": {
-<<<<<<< HEAD
-                            "World": "semantic_world.world.World",
-                            "Container": "semantic_world.views.views.Container",
-                            "Handle": "semantic_world.views.views.Handle",
-                            "FixedConnection": "semantic_world.connections.FixedConnection",
-                            "PrismaticConnection": "semantic_world.connections.PrismaticConnection",
-                            "Union": "typing.Union"
-=======
                             "Cabinet": "semantic_world.views.views.Cabinet",
                             "Container": "semantic_world.views.views.Container",
                             "Door": "semantic_world.views.views.Door",
@@ -135,7 +114,6 @@
                             "PrismaticConnection": "semantic_world.connections.PrismaticConnection",
                             "RevoluteConnection": "semantic_world.connections.RevoluteConnection",
                             "World": "semantic_world.world.World"
->>>>>>> 2c3fe6a2
                         },
                         "conclusion": {
                             "_type": "builtins.NoneType",
@@ -143,296 +121,21 @@
                         },
                         "mutually_exclusive": false
                     },
-<<<<<<< HEAD
-                    "parent": {
-                        "_type": "ripple_down_rules.rules.MultiClassTopRule",
-                        "conditions": {
-                            "_type": "ripple_down_rules.datastructures.callable_expression.CallableExpression",
-                            "user_input": "def _get_value(case):\n                                                                                                                                                                                                                                    def has_bodies_named_handle(case: World) -> bool:\n                                                                                                                                                                                                                                        \"\"\"Get conditions on whether it's possible to conclude a value for World.views  of type Handle.\"\"\"\n                                                                                                                                                                                                                                        return any(\"handle\" in b.name.name.lower() for b in case.bodies)\n                                                                                                                                                                                                                                    return has_bodies_named_handle(case)\n    ",
-                            "conclusion_type": [
-                                "builtins.bool"
-                            ],
-                            "scope": {
-                                "World": "semantic_world.world.World"
-                            },
-                            "conclusion": {
-                                "_type": "builtins.NoneType",
-                                "value": null
-                            },
-                            "mutually_exclusive": true
-                        },
-                        "conclusion": {
-                            "_type": "ripple_down_rules.datastructures.callable_expression.CallableExpression",
-                            "user_input": "def _get_value(case):\n                                                                                                                                                                                                                                    def get_handles(case: World) -> Union[set, list, Handle]:\n                                                                                                                                                                                                                                        \"\"\"Get possible value(s) for World.views of types list/set of Handle\"\"\"\n                                                                                                                                                                                                                                        return [Handle(b) for b in case.bodies if \"handle\" in b.name.name.lower()]\n    \n                                                                                                                                                                                                                                    return get_handles(case)\n    ",
-                            "conclusion_type": [
-                                "semantic_world.views.views.Handle"
-                            ],
-                            "scope": {
-                                "Handle": "semantic_world.views.views.Handle",
-                                "World": "semantic_world.world.World",
-                                "Union": "typing.Union"
-                            },
-                            "conclusion": {
-                                "_type": "builtins.NoneType",
-                                "value": null
-                            },
-                            "mutually_exclusive": false
-                        },
-                        "parent": null,
-                        "conclusion_name": "views",
-                        "weight": "next",
-                        "uid": "90574698325129464513441443063592862114",
-                        "refinement": null,
-                        "alternative": {
-                            "_type": "ripple_down_rules.rules.MultiClassTopRule",
-                            "conditions": {
-                                "_type": "ripple_down_rules.datastructures.callable_expression.CallableExpression",
-                                "user_input": "def _get_value(case):\n                                                                                                                                                                                                                                    def has_handles_and_fixed_and_prismatic_connections(case: World) -> bool:\n                                                                                                                                                                                                                                        \"\"\"Get conditions on whether it's possible to conclude a value for World.views  of type Container.\"\"\"\n                                                                                                                                                                                                                                        return (any(v for v in case.views if type(v) is Handle) and\n                                                                                                                                                                                                                                                any(c for c in case.connections if isinstance(c, PrismaticConnection)) and\n                                                                                                                                                                                                                                                any(c for c in case.connections if isinstance(c, FixedConnection)))\n                                                                                                                                                                                                                                    return has_handles_and_fixed_and_prismatic_connections(case)\n    ",
-                                "conclusion_type": [
-                                    "builtins.bool"
-                                ],
-                                "scope": {
-                                    "Handle": "semantic_world.views.views.Handle",
-                                    "World": "semantic_world.world.World",
-                                    "PrismaticConnection": "semantic_world.connections.PrismaticConnection",
-                                    "FixedConnection": "semantic_world.connections.FixedConnection"
-                                },
-                                "conclusion": {
-                                    "_type": "builtins.NoneType",
-                                    "value": null
-                                },
-                                "mutually_exclusive": true
-                            },
-                            "conclusion": {
-                                "_type": "ripple_down_rules.datastructures.callable_expression.CallableExpression",
-                                "user_input": "def _get_value(case):\n                                                                                                                                                                                                                                    def get_containers(case: World) -> Union[set, Container, list]:\n                                                                                                                                                                                                                                        \"\"\"Get possible value(s) for World.views of types list/set of Container\"\"\"\n                                                                                                                                                                                                                                        prismatic_connections = [c for c in case.connections if isinstance(c, PrismaticConnection)]\n                                                                                                                                                                                                                                        fixed_connections = [c for c in case.connections if isinstance(c, FixedConnection)]\n                                                                                                                                                                                                                                        children_of_prismatic_connections = [c.child for c in prismatic_connections]\n                                                                                                                                                                                                                                        handles = [v for v in case.views if type(v) is Handle]\n                                                                                                                                                                                                                                        fixed_connections_with_handle_child = [fc for fc in fixed_connections if fc.child in [h.body for h in handles]]\n                                                                                                                                                                                                                                        drawer_containers = set(children_of_prismatic_connections).intersection(\n                                                                                                                                                                                                                                            set([fc.parent for fc in fixed_connections_with_handle_child]))\n                                                                                                                                                                                                                                        return [Container(b) for b in drawer_containers]\n    \n                                                                                                                                                                                                                                    return get_containers(case)\n    ",
-                                "conclusion_type": [
-                                    "semantic_world.views.views.Container"
-                                ],
-                                "scope": {
-                                    "World": "semantic_world.world.World",
-                                    "Container": "semantic_world.views.views.Container",
-                                    "Handle": "semantic_world.views.views.Handle",
-                                    "FixedConnection": "semantic_world.connections.FixedConnection",
-                                    "PrismaticConnection": "semantic_world.connections.PrismaticConnection",
-                                    "Union": "typing.Union"
-                                },
-                                "conclusion": {
-                                    "_type": "builtins.NoneType",
-                                    "value": null
-                                },
-                                "mutually_exclusive": false
-                            },
-                            "parent": null,
-                            "conclusion_name": "views",
-                            "weight": "else if",
-                            "uid": "14920098271685635920637692283091167284",
-                            "refinement": null,
-                            "alternative": {
-                                "_type": "ripple_down_rules.rules.MultiClassTopRule",
-                                "conditions": {
-                                    "_type": "ripple_down_rules.datastructures.callable_expression.CallableExpression",
-                                    "user_input": "def _get_value(case):\n                                                                                                                                                                                                                                    def has_handles_and_containers(case: World) -> bool:\n                                                                                                                                                                                                                                        \"\"\"Get conditions on whether it's possible to conclude a value for World.views  of type Drawer.\"\"\"\n                                                                                                                                                                                                                                        return any(v for v in case.views if type(v) is Handle) and any(v for v in case.views if type(v) is Container)\n                                                                                                                                                                                                                                    return has_handles_and_containers(case)\n    ",
-                                    "conclusion_type": [
-                                        "builtins.bool"
-                                    ],
-                                    "scope": {
-                                        "Handle": "semantic_world.views.views.Handle",
-                                        "World": "semantic_world.world.World",
-                                        "Container": "semantic_world.views.views.Container"
-                                    },
-                                    "conclusion": {
-                                        "_type": "builtins.NoneType",
-                                        "value": null
-                                    },
-                                    "mutually_exclusive": true
-                                },
-                                "conclusion": {
-                                    "_type": "ripple_down_rules.datastructures.callable_expression.CallableExpression",
-                                    "user_input": "def _get_value(case):\n                                                                                                                                                                                                                                    def get_drawers(case: World) -> Union[set, list, Drawer]:\n                                                                                                                                                                                                                                        \"\"\"Get possible value(s) for World.views of types list/set of Drawer\"\"\"\n                                                                                                                                                                                                                                        handles = [v for v in case.views if type(v) is Handle]\n                                                                                                                                                                                                                                        containers = [v for v in case.views if type(v) is Container]\n                                                                                                                                                                                                                                        fixed_connections = [c for c in case.connections if\n                                                                                                                                                                                                                                                             isinstance(c, FixedConnection) and c.parent in [cont.body for cont in\n                                                                                                                                                                                                                                                                                                             containers] and c.child in [\n                                                                                                                                                                                                                                                                 h.body for h in handles]]\n                                                                                                                                                                                                                                        prismatic_connections = [c for c in case.connections if\n                                                                                                                                                                                                                                                                 isinstance(c, PrismaticConnection) and c.child in [cont.body for cont in containers]]\n                                                                                                                                                                                                                                        drawer_handle_connections = [fc for fc in fixed_connections if\n                                                                                                                                                                                                                                                                     fc.parent in [pc.child for pc in prismatic_connections]]\n                                                                                                                                                                                                                                        drawers = [Drawer([cont for cont in containers if dc.parent == cont.body][0],\n                                                                                                                                                                                                                                                          [h for h in handles if dc.child == h.body][0]) for dc in drawer_handle_connections]\n                                                                                                                                                                                                                                        return drawers\n    \n                                                                                                                                                                                                                                    return get_drawers(case)\n    ",
-                                    "conclusion_type": [
-                                        "semantic_world.views.views.Drawer"
-                                    ],
-                                    "scope": {
-                                        "World": "semantic_world.world.World",
-                                        "Container": "semantic_world.views.views.Container",
-                                        "Handle": "semantic_world.views.views.Handle",
-                                        "Drawer": "semantic_world.views.views.Drawer",
-                                        "FixedConnection": "semantic_world.connections.FixedConnection",
-                                        "PrismaticConnection": "semantic_world.connections.PrismaticConnection",
-                                        "Union": "typing.Union"
-                                    },
-                                    "conclusion": {
-                                        "_type": "builtins.NoneType",
-                                        "value": null
-                                    },
-                                    "mutually_exclusive": false
-                                },
-                                "parent": null,
-                                "conclusion_name": "views",
-                                "weight": "else if",
-                                "uid": "331345798360792447350644865254855982739",
-                                "refinement": null,
-                                "alternative": {
-                                    "_type": "ripple_down_rules.rules.MultiClassTopRule",
-                                    "conditions": {
-                                        "_type": "ripple_down_rules.datastructures.callable_expression.CallableExpression",
-                                        "user_input": "def _get_value(case):\n                                                                                                                                                                                                                                    def has_drawers(case: World) -> bool:\n                                                                                                                                                                                                                                        \"\"\"Get conditions on whether it's possible to conclude a value for World.views  of type Cabinet.\"\"\"\n                                                                                                                                                                                                                                        return any(v for v in case.views if type(v) is Drawer)\n                                                                                                                                                                                                                                    return has_drawers(case)\n    ",
-                                        "conclusion_type": [
-                                            "builtins.bool"
-                                        ],
-                                        "scope": {
-                                            "World": "semantic_world.world.World",
-                                            "Drawer": "semantic_world.views.views.Drawer"
-                                        },
-                                        "conclusion": {
-                                            "_type": "builtins.NoneType",
-                                            "value": null
-                                        },
-                                        "mutually_exclusive": true
-                                    },
-                                    "conclusion": {
-                                        "_type": "ripple_down_rules.datastructures.callable_expression.CallableExpression",
-                                        "user_input": "def _get_value(case):\n                                                                                                                                                                                                                                    def get_cabinets(case: World) -> Union[set, Cabinet, list]:\n                                                                                                                                                                                                                                        \"\"\"Get possible value(s) for World.views of types list/set of Cabinet\"\"\"\n                                                                                                                                                                                                                                        drawers = [v for v in case.views if type(v) is Drawer]\n                                                                                                                                                                                                                                        prismatic_connections = [c for c in case.connections if\n                                                                                                                                                                                                                                                                 isinstance(c, PrismaticConnection) and c.child in [drawer.container.body for drawer in\n                                                                                                                                                                                                                                                                                                                    drawers]]\n                                                                                                                                                                                                                                        cabinet_container_bodies = [pc.parent for pc in prismatic_connections]\n                                                                                                                                                                                                                                        cabinets = []\n                                                                                                                                                                                                                                        for ccb in cabinet_container_bodies:\n                                                                                                                                                                                                                                            if ccb in [cabinet.container.body for cabinet in cabinets]:\n                                                                                                                                                                                                                                                continue\n                                                                                                                                                                                                                                            cc_prismatic_connections = [pc for pc in prismatic_connections if pc.parent is ccb]\n                                                                                                                                                                                                                                            cabinet_drawer_container_bodies = [pc.child for pc in cc_prismatic_connections]\n                                                                                                                                                                                                                                            cabinet_drawers = [d for d in drawers if d.container.body in cabinet_drawer_container_bodies]\n                                                                                                                                                                                                                                            cabinets.append(Cabinet(Container(ccb), cabinet_drawers))\n    \n                                                                                                                                                                                                                                        return cabinets\n    \n                                                                                                                                                                                                                                    return get_cabinets(case)\n    ",
-                                        "conclusion_type": [
-                                            "semantic_world.views.views.Cabinet"
-                                        ],
-                                        "scope": {
-                                            "World": "semantic_world.world.World",
-                                            "Container": "semantic_world.views.views.Container",
-                                            "Drawer": "semantic_world.views.views.Drawer",
-                                            "PrismaticConnection": "semantic_world.connections.PrismaticConnection",
-                                            "Union": "typing.Union",
-                                            "Cabinet": "semantic_world.views.views.Cabinet"
-                                        },
-                                        "conclusion": {
-                                            "_type": "builtins.NoneType",
-                                            "value": null
-                                        },
-                                        "mutually_exclusive": false
-                                    },
-                                    "parent": null,
-                                    "conclusion_name": "views",
-                                    "weight": "else if",
-                                    "uid": "35528769484583703815352905256802298589",
-                                    "refinement": null,
-                                    "alternative": {
-                                        "_type": "ripple_down_rules.rules.MultiClassTopRule",
-                                        "conditions": {
-                                            "_type": "ripple_down_rules.datastructures.callable_expression.CallableExpression",
-                                            "user_input": "def _get_value(case):\n                                                                                                                                                                                                                                    def has_handles_and_revolute_connections(case: World) -> bool:\n                                                                                                                                                                                                                                        \"\"\"Get conditions on whether it's possible to conclude a value for World.views  of type Door.\"\"\"\n                                                                                                                                                                                                                                        return (any(v for v in case.views if isinstance(v, Handle)) and\n                                                                                                                                                                                                                                                any(c for c in case.connections if isinstance(c, RevoluteConnection)))\n                                                                                                                                                                                                                                    return has_handles_and_revolute_connections(case)\n    ",
-                                            "conclusion_type": [
-                                                "builtins.bool"
-                                            ],
-                                            "scope": {
-                                                "Handle": "semantic_world.views.views.Handle",
-                                                "World": "semantic_world.world.World",
-                                                "RevoluteConnection": "semantic_world.connections.RevoluteConnection"
-                                            },
-                                            "conclusion": {
-                                                "_type": "builtins.NoneType",
-                                                "value": null
-                                            },
-                                            "mutually_exclusive": true
-                                        },
-                                        "conclusion": {
-                                            "_type": "ripple_down_rules.datastructures.callable_expression.CallableExpression",
-                                            "user_input": "def _get_value(case):\n                                                                                                                                                                                                                                    def get_doors(case: World) -> List[Door]:\n                                                                                                                                                                                                                                        \"\"\"Get possible value(s) for World.views  of type Door.\"\"\"\n                                                                                                                                                                                                                                        handles = [v for v in case.views if isinstance(v, Handle)]\n                                                                                                                                                                                                                                        handle_bodies = [h.body for h in handles]\n                                                                                                                                                                                                                                        connections_with_handles = [c for c in case.connections if isinstance(c, FixedConnection) and\n                                                                                                                                                                                                                                                                    c.child in handle_bodies]\n    \n                                                                                                                                                                                                                                        revolute_connections = [c for c in case.connections if isinstance(c, RevoluteConnection)]\n                                                                                                                                                                                                                                        bodies_connected_to_handles = [c.parent if c.child in handle_bodies else c.child for c in connections_with_handles]\n                                                                                                                                                                                                                                        bodies_that_have_revolute_joints = [b for b in bodies_connected_to_handles for c in revolute_connections\n                                                                                                                                                                                                                                                                            if b == c.child]\n                                                                                                                                                                                                                                        body_handle_connections = [c for c in connections_with_handles if c.parent in bodies_that_have_revolute_joints]\n                                                                                                                                                                                                                                        doors = [Door(c.parent, [h for h in handles if h.body == c.child][0]) for c in body_handle_connections]\n                                                                                                                                                                                                                                        return doors\n                                                                                                                                                                                                                                    return get_doors(case)\n    ",
-                                            "conclusion_type": [
-                                                "semantic_world.views.views.Door"
-                                            ],
-                                            "scope": {
-                                                "World": "semantic_world.world.World",
-                                                "List": "typing.List",
-                                                "Handle": "semantic_world.views.views.Handle",
-                                                "RevoluteConnection": "semantic_world.connections.RevoluteConnection",
-                                                "Door": "semantic_world.views.views.Door",
-                                                "FixedConnection": "semantic_world.connections.FixedConnection"
-                                            },
-                                            "conclusion": {
-                                                "_type": "builtins.NoneType",
-                                                "value": null
-                                            },
-                                            "mutually_exclusive": false
-                                        },
-                                        "parent": null,
-                                        "conclusion_name": "views",
-                                        "weight": "else if",
-                                        "uid": "59112619694893607910753808758642808601",
-                                        "refinement": null,
-                                        "alternative": {
-                                            "_type": "ripple_down_rules.rules.MultiClassTopRule",
-                                            "conditions": {
-                                                "_type": "ripple_down_rules.datastructures.callable_expression.CallableExpression",
-                                                "user_input": "def _get_value(case):\n                                                                                                                                                                                                                                    def has_doors_with_fridge_in_their_name(case: World) -> bool:\n                                                                                                                                                                                                                                        \"\"\"Get conditions on whether it's possible to conclude a value for World.views  of type Fridge.\"\"\"\n                                                                                                                                                                                                                                        return any(v for v in case.views if isinstance(v, Door) and \"fridge\" in v.body.name.name.lower())\n                                                                                                                                                                                                                                    return has_doors_with_fridge_in_their_name(case)\n    ",
-                                                "conclusion_type": [
-                                                    "builtins.bool"
-                                                ],
-                                                "scope": {
-                                                    "World": "semantic_world.world.World",
-                                                    "Door": "semantic_world.views.views.Door"
-                                                },
-                                                "conclusion": {
-                                                    "_type": "builtins.NoneType",
-                                                    "value": null
-                                                },
-                                                "mutually_exclusive": true
-                                            },
-                                            "conclusion": {
-                                                "_type": "ripple_down_rules.datastructures.callable_expression.CallableExpression",
-                                                "user_input": "def _get_value(case):\n                                                                                                                                                                                                                                    def get_fridges(case: World) -> List[Fridge]:\n                                                                                                                                                                                                                                        \"\"\"Get possible value(s) for World.views  of type Fridge.\"\"\"\n                                                                                                                                                                                                                                        # Get fridge-related doors\n                                                                                                                                                                                                                                        fridge_doors = [v for v in case.views if isinstance(v, Door) and \"fridge\" in v.body.name.name.lower()]\n                                                                                                                                                                                                                                        # Precompute bodies of the fridge doors\n                                                                                                                                                                                                                                        fridge_doors_bodies = [d.body for d in fridge_doors]\n                                                                                                                                                                                                                                        # Filter relevant revolute connections\n                                                                                                                                                                                                                                        fridge_door_connections = [\n                                                                                                                                                                                                                                            c for c in case.connections\n                                                                                                                                                                                                                                            if isinstance(c, RevoluteConnection)\n                                                                                                                                                                                                                                               and c.child in fridge_doors_bodies\n                                                                                                                                                                                                                                               and 'fridge' in c.parent.name.name.lower()\n                                                                                                                                                                                                                                        ]\n                                                                                                                                                                                                                                        return [Fridge(c.parent, fridge_doors[fridge_doors_bodies.index(c.child)]) for c in fridge_door_connections]\n                                                                                                                                                                                                                                    return get_fridges(case)\n    ",
-                                                "conclusion_type": [
-                                                    "semantic_world.views.views.Fridge"
-                                                ],
-                                                "scope": {
-                                                    "World": "semantic_world.world.World",
-                                                    "RevoluteConnection": "semantic_world.connections.RevoluteConnection",
-                                                    "List": "typing.List",
-                                                    "Door": "semantic_world.views.views.Door",
-                                                    "Fridge": "semantic_world.views.views.Fridge"
-                                                },
-                                                "conclusion": {
-                                                    "_type": "builtins.NoneType",
-                                                    "value": null
-                                                },
-                                                "mutually_exclusive": false
-                                            },
-                                            "parent": null,
-                                            "conclusion_name": "views",
-                                            "weight": "else if",
-                                            "uid": "10840634078579061471470540436169882059",
-                                            "refinement": null,
-                                            "alternative": null
-                                        }
-                                    }
-                                }
-                            }
-                        }
-                    },
-                    "conclusion_name": "views",
-                    "weight": "else if",
-=======
                     "parent": null,
                     "corner_case": null,
                     "conclusion_name": null,
                     "weight": "next",
->>>>>>> 2c3fe6a2
                     "uid": "14920098271685635920637692283091167284",
                     "refinement": null,
                     "alternative": {
                         "_type": "ripple_down_rules.rules.MultiClassTopRule",
                         "conditions": {
                             "_type": "ripple_down_rules.datastructures.callable_expression.CallableExpression",
-                            "user_input": "def _get_value(case):\n                                                                                                                                                                                                                                    def has_handles_and_containers(case: World) -> bool:\n                                                                                                                                                                                                                                        \"\"\"Get conditions on whether it's possible to conclude a value for World.views  of type Drawer.\"\"\"\n                                                                                                                                                                                                                                        return any(v for v in case.views if type(v) is Handle) and any(v for v in case.views if type(v) is Container)\n                                                                                                                                                                                                                                    return has_handles_and_containers(case)\n    ",
+                            "user_input": "def _get_value(case):\n    def has_handles_and_containers(case: World) -> bool:\n        \"\"\"Get conditions on whether it's possible to conclude a value for World.views  of type Drawer.\"\"\"\n        return any(v for v in case.views if type(v) is Handle) and any(v for v in case.views if type(v) is Container)\n    return has_handles_and_containers(case)\n    ",
                             "conclusion_type": [
                                 "builtins.bool"
                             ],
                             "scope": {
-<<<<<<< HEAD
-                                "Handle": "semantic_world.views.views.Handle",
-                                "World": "semantic_world.world.World",
-                                "Container": "semantic_world.views.views.Container"
-=======
                                 "Cabinet": "semantic_world.views.views.Cabinet",
                                 "Container": "semantic_world.views.views.Container",
                                 "Door": "semantic_world.views.views.Door",
@@ -446,7 +149,6 @@
                                 "PrismaticConnection": "semantic_world.connections.PrismaticConnection",
                                 "RevoluteConnection": "semantic_world.connections.RevoluteConnection",
                                 "World": "semantic_world.world.World"
->>>>>>> 2c3fe6a2
                             },
                             "conclusion": {
                                 "_type": "builtins.NoneType",
@@ -456,20 +158,11 @@
                         },
                         "conclusion": {
                             "_type": "ripple_down_rules.datastructures.callable_expression.CallableExpression",
-                            "user_input": "def _get_value(case):\n                                                                                                                                                                                                                                    def get_drawers(case: World) -> Union[set, list, Drawer]:\n                                                                                                                                                                                                                                        \"\"\"Get possible value(s) for World.views of types list/set of Drawer\"\"\"\n                                                                                                                                                                                                                                        handles = [v for v in case.views if type(v) is Handle]\n                                                                                                                                                                                                                                        containers = [v for v in case.views if type(v) is Container]\n                                                                                                                                                                                                                                        fixed_connections = [c for c in case.connections if\n                                                                                                                                                                                                                                                             isinstance(c, FixedConnection) and c.parent in [cont.body for cont in\n                                                                                                                                                                                                                                                                                                             containers] and c.child in [\n                                                                                                                                                                                                                                                                 h.body for h in handles]]\n                                                                                                                                                                                                                                        prismatic_connections = [c for c in case.connections if\n                                                                                                                                                                                                                                                                 isinstance(c, PrismaticConnection) and c.child in [cont.body for cont in containers]]\n                                                                                                                                                                                                                                        drawer_handle_connections = [fc for fc in fixed_connections if\n                                                                                                                                                                                                                                                                     fc.parent in [pc.child for pc in prismatic_connections]]\n                                                                                                                                                                                                                                        drawers = [Drawer([cont for cont in containers if dc.parent == cont.body][0],\n                                                                                                                                                                                                                                                          [h for h in handles if dc.child == h.body][0]) for dc in drawer_handle_connections]\n                                                                                                                                                                                                                                        return drawers\n    \n                                                                                                                                                                                                                                    return get_drawers(case)\n    ",
+                            "user_input": "def _get_value(case):\n    def get_drawers(case: World) -> Union[set, list, Drawer]:\n        \"\"\"Get possible value(s) for World.views of types list/set of Drawer\"\"\"\n        handles = [v for v in case.views if type(v) is Handle]\n        containers = [v for v in case.views if type(v) is Container]\n        fixed_connections = [c for c in case.connections if\n                             isinstance(c, FixedConnection) and c.parent in [cont.body for cont in\n                                                                             containers] and c.child in [\n                                 h.body for h in handles]]\n        prismatic_connections = [c for c in case.connections if\n                                 isinstance(c, PrismaticConnection) and c.child in [cont.body for cont in containers]]\n        drawer_handle_connections = [fc for fc in fixed_connections if\n                                     fc.parent in [pc.child for pc in prismatic_connections]]\n        drawers = [Drawer([cont for cont in containers if dc.parent == cont.body][0],\n                          [h for h in handles if dc.child == h.body][0]) for dc in drawer_handle_connections]\n        return drawers\n    \n    return get_drawers(case)\n    ",
                             "conclusion_type": [
                                 "semantic_world.views.views.Drawer"
                             ],
                             "scope": {
-<<<<<<< HEAD
-                                "World": "semantic_world.world.World",
-                                "Container": "semantic_world.views.views.Container",
-                                "Handle": "semantic_world.views.views.Handle",
-                                "Drawer": "semantic_world.views.views.Drawer",
-                                "FixedConnection": "semantic_world.connections.FixedConnection",
-                                "PrismaticConnection": "semantic_world.connections.PrismaticConnection",
-                                "Union": "typing.Union"
-=======
                                 "Cabinet": "semantic_world.views.views.Cabinet",
                                 "Container": "semantic_world.views.views.Container",
                                 "Door": "semantic_world.views.views.Door",
@@ -483,7 +176,6 @@
                                 "PrismaticConnection": "semantic_world.connections.PrismaticConnection",
                                 "RevoluteConnection": "semantic_world.connections.RevoluteConnection",
                                 "World": "semantic_world.world.World"
->>>>>>> 2c3fe6a2
                             },
                             "conclusion": {
                                 "_type": "builtins.NoneType",
@@ -491,247 +183,17 @@
                             },
                             "mutually_exclusive": false
                         },
-<<<<<<< HEAD
-                        "parent": {
-                            "_type": "ripple_down_rules.rules.MultiClassTopRule",
-                            "conditions": {
-                                "_type": "ripple_down_rules.datastructures.callable_expression.CallableExpression",
-                                "user_input": "def _get_value(case):\n                                                                                                                                                                                                                                    def has_handles_and_fixed_and_prismatic_connections(case: World) -> bool:\n                                                                                                                                                                                                                                        \"\"\"Get conditions on whether it's possible to conclude a value for World.views  of type Container.\"\"\"\n                                                                                                                                                                                                                                        return (any(v for v in case.views if type(v) is Handle) and\n                                                                                                                                                                                                                                                any(c for c in case.connections if isinstance(c, PrismaticConnection)) and\n                                                                                                                                                                                                                                                any(c for c in case.connections if isinstance(c, FixedConnection)))\n                                                                                                                                                                                                                                    return has_handles_and_fixed_and_prismatic_connections(case)\n    ",
-                                "conclusion_type": [
-                                    "builtins.bool"
-                                ],
-                                "scope": {
-                                    "Handle": "semantic_world.views.views.Handle",
-                                    "World": "semantic_world.world.World",
-                                    "PrismaticConnection": "semantic_world.connections.PrismaticConnection",
-                                    "FixedConnection": "semantic_world.connections.FixedConnection"
-                                },
-                                "conclusion": {
-                                    "_type": "builtins.NoneType",
-                                    "value": null
-                                },
-                                "mutually_exclusive": true
-                            },
-                            "conclusion": {
-                                "_type": "ripple_down_rules.datastructures.callable_expression.CallableExpression",
-                                "user_input": "def _get_value(case):\n                                                                                                                                                                                                                                    def get_containers(case: World) -> Union[set, Container, list]:\n                                                                                                                                                                                                                                        \"\"\"Get possible value(s) for World.views of types list/set of Container\"\"\"\n                                                                                                                                                                                                                                        prismatic_connections = [c for c in case.connections if isinstance(c, PrismaticConnection)]\n                                                                                                                                                                                                                                        fixed_connections = [c for c in case.connections if isinstance(c, FixedConnection)]\n                                                                                                                                                                                                                                        children_of_prismatic_connections = [c.child for c in prismatic_connections]\n                                                                                                                                                                                                                                        handles = [v for v in case.views if type(v) is Handle]\n                                                                                                                                                                                                                                        fixed_connections_with_handle_child = [fc for fc in fixed_connections if fc.child in [h.body for h in handles]]\n                                                                                                                                                                                                                                        drawer_containers = set(children_of_prismatic_connections).intersection(\n                                                                                                                                                                                                                                            set([fc.parent for fc in fixed_connections_with_handle_child]))\n                                                                                                                                                                                                                                        return [Container(b) for b in drawer_containers]\n    \n                                                                                                                                                                                                                                    return get_containers(case)\n    ",
-                                "conclusion_type": [
-                                    "semantic_world.views.views.Container"
-                                ],
-                                "scope": {
-                                    "World": "semantic_world.world.World",
-                                    "Container": "semantic_world.views.views.Container",
-                                    "Handle": "semantic_world.views.views.Handle",
-                                    "FixedConnection": "semantic_world.connections.FixedConnection",
-                                    "PrismaticConnection": "semantic_world.connections.PrismaticConnection",
-                                    "Union": "typing.Union"
-                                },
-                                "conclusion": {
-                                    "_type": "builtins.NoneType",
-                                    "value": null
-                                },
-                                "mutually_exclusive": false
-                            },
-                            "parent": null,
-                            "conclusion_name": "views",
-                            "weight": "else if",
-                            "uid": "14920098271685635920637692283091167284",
-                            "refinement": null,
-                            "alternative": {
-                                "_type": "ripple_down_rules.rules.MultiClassTopRule",
-                                "conditions": {
-                                    "_type": "ripple_down_rules.datastructures.callable_expression.CallableExpression",
-                                    "user_input": "def _get_value(case):\n                                                                                                                                                                                                                                    def has_handles_and_containers(case: World) -> bool:\n                                                                                                                                                                                                                                        \"\"\"Get conditions on whether it's possible to conclude a value for World.views  of type Drawer.\"\"\"\n                                                                                                                                                                                                                                        return any(v for v in case.views if type(v) is Handle) and any(v for v in case.views if type(v) is Container)\n                                                                                                                                                                                                                                    return has_handles_and_containers(case)\n    ",
-                                    "conclusion_type": [
-                                        "builtins.bool"
-                                    ],
-                                    "scope": {
-                                        "Handle": "semantic_world.views.views.Handle",
-                                        "World": "semantic_world.world.World",
-                                        "Container": "semantic_world.views.views.Container"
-                                    },
-                                    "conclusion": {
-                                        "_type": "builtins.NoneType",
-                                        "value": null
-                                    },
-                                    "mutually_exclusive": true
-                                },
-                                "conclusion": {
-                                    "_type": "ripple_down_rules.datastructures.callable_expression.CallableExpression",
-                                    "user_input": "def _get_value(case):\n                                                                                                                                                                                                                                    def get_drawers(case: World) -> Union[set, list, Drawer]:\n                                                                                                                                                                                                                                        \"\"\"Get possible value(s) for World.views of types list/set of Drawer\"\"\"\n                                                                                                                                                                                                                                        handles = [v for v in case.views if type(v) is Handle]\n                                                                                                                                                                                                                                        containers = [v for v in case.views if type(v) is Container]\n                                                                                                                                                                                                                                        fixed_connections = [c for c in case.connections if\n                                                                                                                                                                                                                                                             isinstance(c, FixedConnection) and c.parent in [cont.body for cont in\n                                                                                                                                                                                                                                                                                                             containers] and c.child in [\n                                                                                                                                                                                                                                                                 h.body for h in handles]]\n                                                                                                                                                                                                                                        prismatic_connections = [c for c in case.connections if\n                                                                                                                                                                                                                                                                 isinstance(c, PrismaticConnection) and c.child in [cont.body for cont in containers]]\n                                                                                                                                                                                                                                        drawer_handle_connections = [fc for fc in fixed_connections if\n                                                                                                                                                                                                                                                                     fc.parent in [pc.child for pc in prismatic_connections]]\n                                                                                                                                                                                                                                        drawers = [Drawer([cont for cont in containers if dc.parent == cont.body][0],\n                                                                                                                                                                                                                                                          [h for h in handles if dc.child == h.body][0]) for dc in drawer_handle_connections]\n                                                                                                                                                                                                                                        return drawers\n    \n                                                                                                                                                                                                                                    return get_drawers(case)\n    ",
-                                    "conclusion_type": [
-                                        "semantic_world.views.views.Drawer"
-                                    ],
-                                    "scope": {
-                                        "World": "semantic_world.world.World",
-                                        "Container": "semantic_world.views.views.Container",
-                                        "Handle": "semantic_world.views.views.Handle",
-                                        "Drawer": "semantic_world.views.views.Drawer",
-                                        "FixedConnection": "semantic_world.connections.FixedConnection",
-                                        "PrismaticConnection": "semantic_world.connections.PrismaticConnection",
-                                        "Union": "typing.Union"
-                                    },
-                                    "conclusion": {
-                                        "_type": "builtins.NoneType",
-                                        "value": null
-                                    },
-                                    "mutually_exclusive": false
-                                },
-                                "parent": null,
-                                "conclusion_name": "views",
-                                "weight": "else if",
-                                "uid": "331345798360792447350644865254855982739",
-                                "refinement": null,
-                                "alternative": {
-                                    "_type": "ripple_down_rules.rules.MultiClassTopRule",
-                                    "conditions": {
-                                        "_type": "ripple_down_rules.datastructures.callable_expression.CallableExpression",
-                                        "user_input": "def _get_value(case):\n                                                                                                                                                                                                                                    def has_drawers(case: World) -> bool:\n                                                                                                                                                                                                                                        \"\"\"Get conditions on whether it's possible to conclude a value for World.views  of type Cabinet.\"\"\"\n                                                                                                                                                                                                                                        return any(v for v in case.views if type(v) is Drawer)\n                                                                                                                                                                                                                                    return has_drawers(case)\n    ",
-                                        "conclusion_type": [
-                                            "builtins.bool"
-                                        ],
-                                        "scope": {
-                                            "World": "semantic_world.world.World",
-                                            "Drawer": "semantic_world.views.views.Drawer"
-                                        },
-                                        "conclusion": {
-                                            "_type": "builtins.NoneType",
-                                            "value": null
-                                        },
-                                        "mutually_exclusive": true
-                                    },
-                                    "conclusion": {
-                                        "_type": "ripple_down_rules.datastructures.callable_expression.CallableExpression",
-                                        "user_input": "def _get_value(case):\n                                                                                                                                                                                                                                    def get_cabinets(case: World) -> Union[set, Cabinet, list]:\n                                                                                                                                                                                                                                        \"\"\"Get possible value(s) for World.views of types list/set of Cabinet\"\"\"\n                                                                                                                                                                                                                                        drawers = [v for v in case.views if type(v) is Drawer]\n                                                                                                                                                                                                                                        prismatic_connections = [c for c in case.connections if\n                                                                                                                                                                                                                                                                 isinstance(c, PrismaticConnection) and c.child in [drawer.container.body for drawer in\n                                                                                                                                                                                                                                                                                                                    drawers]]\n                                                                                                                                                                                                                                        cabinet_container_bodies = [pc.parent for pc in prismatic_connections]\n                                                                                                                                                                                                                                        cabinets = []\n                                                                                                                                                                                                                                        for ccb in cabinet_container_bodies:\n                                                                                                                                                                                                                                            if ccb in [cabinet.container.body for cabinet in cabinets]:\n                                                                                                                                                                                                                                                continue\n                                                                                                                                                                                                                                            cc_prismatic_connections = [pc for pc in prismatic_connections if pc.parent is ccb]\n                                                                                                                                                                                                                                            cabinet_drawer_container_bodies = [pc.child for pc in cc_prismatic_connections]\n                                                                                                                                                                                                                                            cabinet_drawers = [d for d in drawers if d.container.body in cabinet_drawer_container_bodies]\n                                                                                                                                                                                                                                            cabinets.append(Cabinet(Container(ccb), cabinet_drawers))\n    \n                                                                                                                                                                                                                                        return cabinets\n    \n                                                                                                                                                                                                                                    return get_cabinets(case)\n    ",
-                                        "conclusion_type": [
-                                            "semantic_world.views.views.Cabinet"
-                                        ],
-                                        "scope": {
-                                            "World": "semantic_world.world.World",
-                                            "Container": "semantic_world.views.views.Container",
-                                            "Drawer": "semantic_world.views.views.Drawer",
-                                            "PrismaticConnection": "semantic_world.connections.PrismaticConnection",
-                                            "Union": "typing.Union",
-                                            "Cabinet": "semantic_world.views.views.Cabinet"
-                                        },
-                                        "conclusion": {
-                                            "_type": "builtins.NoneType",
-                                            "value": null
-                                        },
-                                        "mutually_exclusive": false
-                                    },
-                                    "parent": null,
-                                    "conclusion_name": "views",
-                                    "weight": "else if",
-                                    "uid": "35528769484583703815352905256802298589",
-                                    "refinement": null,
-                                    "alternative": {
-                                        "_type": "ripple_down_rules.rules.MultiClassTopRule",
-                                        "conditions": {
-                                            "_type": "ripple_down_rules.datastructures.callable_expression.CallableExpression",
-                                            "user_input": "def _get_value(case):\n                                                                                                                                                                                                                                    def has_handles_and_revolute_connections(case: World) -> bool:\n                                                                                                                                                                                                                                        \"\"\"Get conditions on whether it's possible to conclude a value for World.views  of type Door.\"\"\"\n                                                                                                                                                                                                                                        return (any(v for v in case.views if isinstance(v, Handle)) and\n                                                                                                                                                                                                                                                any(c for c in case.connections if isinstance(c, RevoluteConnection)))\n                                                                                                                                                                                                                                    return has_handles_and_revolute_connections(case)\n    ",
-                                            "conclusion_type": [
-                                                "builtins.bool"
-                                            ],
-                                            "scope": {
-                                                "Handle": "semantic_world.views.views.Handle",
-                                                "World": "semantic_world.world.World",
-                                                "RevoluteConnection": "semantic_world.connections.RevoluteConnection"
-                                            },
-                                            "conclusion": {
-                                                "_type": "builtins.NoneType",
-                                                "value": null
-                                            },
-                                            "mutually_exclusive": true
-                                        },
-                                        "conclusion": {
-                                            "_type": "ripple_down_rules.datastructures.callable_expression.CallableExpression",
-                                            "user_input": "def _get_value(case):\n                                                                                                                                                                                                                                    def get_doors(case: World) -> List[Door]:\n                                                                                                                                                                                                                                        \"\"\"Get possible value(s) for World.views  of type Door.\"\"\"\n                                                                                                                                                                                                                                        handles = [v for v in case.views if isinstance(v, Handle)]\n                                                                                                                                                                                                                                        handle_bodies = [h.body for h in handles]\n                                                                                                                                                                                                                                        connections_with_handles = [c for c in case.connections if isinstance(c, FixedConnection) and\n                                                                                                                                                                                                                                                                    c.child in handle_bodies]\n    \n                                                                                                                                                                                                                                        revolute_connections = [c for c in case.connections if isinstance(c, RevoluteConnection)]\n                                                                                                                                                                                                                                        bodies_connected_to_handles = [c.parent if c.child in handle_bodies else c.child for c in connections_with_handles]\n                                                                                                                                                                                                                                        bodies_that_have_revolute_joints = [b for b in bodies_connected_to_handles for c in revolute_connections\n                                                                                                                                                                                                                                                                            if b == c.child]\n                                                                                                                                                                                                                                        body_handle_connections = [c for c in connections_with_handles if c.parent in bodies_that_have_revolute_joints]\n                                                                                                                                                                                                                                        doors = [Door(c.parent, [h for h in handles if h.body == c.child][0]) for c in body_handle_connections]\n                                                                                                                                                                                                                                        return doors\n                                                                                                                                                                                                                                    return get_doors(case)\n    ",
-                                            "conclusion_type": [
-                                                "semantic_world.views.views.Door"
-                                            ],
-                                            "scope": {
-                                                "World": "semantic_world.world.World",
-                                                "List": "typing.List",
-                                                "Handle": "semantic_world.views.views.Handle",
-                                                "RevoluteConnection": "semantic_world.connections.RevoluteConnection",
-                                                "Door": "semantic_world.views.views.Door",
-                                                "FixedConnection": "semantic_world.connections.FixedConnection"
-                                            },
-                                            "conclusion": {
-                                                "_type": "builtins.NoneType",
-                                                "value": null
-                                            },
-                                            "mutually_exclusive": false
-                                        },
-                                        "parent": null,
-                                        "conclusion_name": "views",
-                                        "weight": "else if",
-                                        "uid": "59112619694893607910753808758642808601",
-                                        "refinement": null,
-                                        "alternative": {
-                                            "_type": "ripple_down_rules.rules.MultiClassTopRule",
-                                            "conditions": {
-                                                "_type": "ripple_down_rules.datastructures.callable_expression.CallableExpression",
-                                                "user_input": "def _get_value(case):\n                                                                                                                                                                                                                                    def has_doors_with_fridge_in_their_name(case: World) -> bool:\n                                                                                                                                                                                                                                        \"\"\"Get conditions on whether it's possible to conclude a value for World.views  of type Fridge.\"\"\"\n                                                                                                                                                                                                                                        return any(v for v in case.views if isinstance(v, Door) and \"fridge\" in v.body.name.name.lower())\n                                                                                                                                                                                                                                    return has_doors_with_fridge_in_their_name(case)\n    ",
-                                                "conclusion_type": [
-                                                    "builtins.bool"
-                                                ],
-                                                "scope": {
-                                                    "World": "semantic_world.world.World",
-                                                    "Door": "semantic_world.views.views.Door"
-                                                },
-                                                "conclusion": {
-                                                    "_type": "builtins.NoneType",
-                                                    "value": null
-                                                },
-                                                "mutually_exclusive": true
-                                            },
-                                            "conclusion": {
-                                                "_type": "ripple_down_rules.datastructures.callable_expression.CallableExpression",
-                                                "user_input": "def _get_value(case):\n                                                                                                                                                                                                                                    def get_fridges(case: World) -> List[Fridge]:\n                                                                                                                                                                                                                                        \"\"\"Get possible value(s) for World.views  of type Fridge.\"\"\"\n                                                                                                                                                                                                                                        # Get fridge-related doors\n                                                                                                                                                                                                                                        fridge_doors = [v for v in case.views if isinstance(v, Door) and \"fridge\" in v.body.name.name.lower()]\n                                                                                                                                                                                                                                        # Precompute bodies of the fridge doors\n                                                                                                                                                                                                                                        fridge_doors_bodies = [d.body for d in fridge_doors]\n                                                                                                                                                                                                                                        # Filter relevant revolute connections\n                                                                                                                                                                                                                                        fridge_door_connections = [\n                                                                                                                                                                                                                                            c for c in case.connections\n                                                                                                                                                                                                                                            if isinstance(c, RevoluteConnection)\n                                                                                                                                                                                                                                               and c.child in fridge_doors_bodies\n                                                                                                                                                                                                                                               and 'fridge' in c.parent.name.name.lower()\n                                                                                                                                                                                                                                        ]\n                                                                                                                                                                                                                                        return [Fridge(c.parent, fridge_doors[fridge_doors_bodies.index(c.child)]) for c in fridge_door_connections]\n                                                                                                                                                                                                                                    return get_fridges(case)\n    ",
-                                                "conclusion_type": [
-                                                    "semantic_world.views.views.Fridge"
-                                                ],
-                                                "scope": {
-                                                    "World": "semantic_world.world.World",
-                                                    "RevoluteConnection": "semantic_world.connections.RevoluteConnection",
-                                                    "List": "typing.List",
-                                                    "Door": "semantic_world.views.views.Door",
-                                                    "Fridge": "semantic_world.views.views.Fridge"
-                                                },
-                                                "conclusion": {
-                                                    "_type": "builtins.NoneType",
-                                                    "value": null
-                                                },
-                                                "mutually_exclusive": false
-                                            },
-                                            "parent": null,
-                                            "conclusion_name": "views",
-                                            "weight": "else if",
-                                            "uid": "10840634078579061471470540436169882059",
-                                            "refinement": null,
-                                            "alternative": null
-                                        }
-                                    }
-                                }
-                            }
-                        },
-                        "conclusion_name": "views",
-                        "weight": "else if",
-=======
                         "parent": null,
                         "corner_case": null,
                         "conclusion_name": null,
                         "weight": "next",
->>>>>>> 2c3fe6a2
                         "uid": "331345798360792447350644865254855982739",
                         "refinement": null,
                         "alternative": {
                             "_type": "ripple_down_rules.rules.MultiClassTopRule",
                             "conditions": {
                                 "_type": "ripple_down_rules.datastructures.callable_expression.CallableExpression",
-                                "user_input": "def _get_value(case):\n                                                                                                                                                                                                                                    def has_drawers(case: World) -> bool:\n                                                                                                                                                                                                                                        \"\"\"Get conditions on whether it's possible to conclude a value for World.views  of type Cabinet.\"\"\"\n                                                                                                                                                                                                                                        return any(v for v in case.views if type(v) is Drawer)\n                                                                                                                                                                                                                                    return has_drawers(case)\n    ",
+                                "user_input": "def _get_value(case):\n    def has_drawers(case: World) -> bool:\n        \"\"\"Get conditions on whether it's possible to conclude a value for World.views  of type Cabinet.\"\"\"\n        return any(v for v in case.views if type(v) is Drawer)\n    return has_drawers(case)\n    ",
                                 "conclusion_type": [
                                     "builtins.bool"
                                 ],
@@ -758,19 +220,11 @@
                             },
                             "conclusion": {
                                 "_type": "ripple_down_rules.datastructures.callable_expression.CallableExpression",
-                                "user_input": "def _get_value(case):\n                                                                                                                                                                                                                                    def get_cabinets(case: World) -> Union[set, Cabinet, list]:\n                                                                                                                                                                                                                                        \"\"\"Get possible value(s) for World.views of types list/set of Cabinet\"\"\"\n                                                                                                                                                                                                                                        drawers = [v for v in case.views if type(v) is Drawer]\n                                                                                                                                                                                                                                        prismatic_connections = [c for c in case.connections if\n                                                                                                                                                                                                                                                                 isinstance(c, PrismaticConnection) and c.child in [drawer.container.body for drawer in\n                                                                                                                                                                                                                                                                                                                    drawers]]\n                                                                                                                                                                                                                                        cabinet_container_bodies = [pc.parent for pc in prismatic_connections]\n                                                                                                                                                                                                                                        cabinets = []\n                                                                                                                                                                                                                                        for ccb in cabinet_container_bodies:\n                                                                                                                                                                                                                                            if ccb in [cabinet.container.body for cabinet in cabinets]:\n                                                                                                                                                                                                                                                continue\n                                                                                                                                                                                                                                            cc_prismatic_connections = [pc for pc in prismatic_connections if pc.parent is ccb]\n                                                                                                                                                                                                                                            cabinet_drawer_container_bodies = [pc.child for pc in cc_prismatic_connections]\n                                                                                                                                                                                                                                            cabinet_drawers = [d for d in drawers if d.container.body in cabinet_drawer_container_bodies]\n                                                                                                                                                                                                                                            cabinets.append(Cabinet(Container(ccb), cabinet_drawers))\n    \n                                                                                                                                                                                                                                        return cabinets\n    \n                                                                                                                                                                                                                                    return get_cabinets(case)\n    ",
+                                "user_input": "def _get_value(case):\n    def get_cabinets(case: World) -> Union[set, Cabinet, list]:\n        \"\"\"Get possible value(s) for World.views of types list/set of Cabinet\"\"\"\n        drawers = [v for v in case.views if type(v) is Drawer]\n        prismatic_connections = [c for c in case.connections if\n                                 isinstance(c, PrismaticConnection) and c.child in [drawer.container.body for drawer in\n                                                                                    drawers]]\n        cabinet_container_bodies = [pc.parent for pc in prismatic_connections]\n        cabinets = []\n        for ccb in cabinet_container_bodies:\n            if ccb in [cabinet.container.body for cabinet in cabinets]:\n                continue\n            cc_prismatic_connections = [pc for pc in prismatic_connections if pc.parent is ccb]\n            cabinet_drawer_container_bodies = [pc.child for pc in cc_prismatic_connections]\n            cabinet_drawers = [d for d in drawers if d.container.body in cabinet_drawer_container_bodies]\n            cabinets.append(Cabinet(Container(ccb), cabinet_drawers))\n    \n        return cabinets\n    \n    return get_cabinets(case)\n    ",
                                 "conclusion_type": [
                                     "semantic_world.views.views.Cabinet"
                                 ],
                                 "scope": {
-<<<<<<< HEAD
-                                    "World": "semantic_world.world.World",
-                                    "Container": "semantic_world.views.views.Container",
-                                    "Drawer": "semantic_world.views.views.Drawer",
-                                    "PrismaticConnection": "semantic_world.connections.PrismaticConnection",
-                                    "Union": "typing.Union",
-                                    "Cabinet": "semantic_world.views.views.Cabinet"
-=======
                                     "Cabinet": "semantic_world.views.views.Cabinet",
                                     "Container": "semantic_world.views.views.Container",
                                     "Door": "semantic_world.views.views.Door",
@@ -784,7 +238,6 @@
                                     "PrismaticConnection": "semantic_world.connections.PrismaticConnection",
                                     "RevoluteConnection": "semantic_world.connections.RevoluteConnection",
                                     "World": "semantic_world.world.World"
->>>>>>> 2c3fe6a2
                                 },
                                 "conclusion": {
                                     "_type": "builtins.NoneType",
@@ -792,210 +245,21 @@
                                 },
                                 "mutually_exclusive": false
                             },
-<<<<<<< HEAD
-                            "parent": {
-                                "_type": "ripple_down_rules.rules.MultiClassTopRule",
-                                "conditions": {
-                                    "_type": "ripple_down_rules.datastructures.callable_expression.CallableExpression",
-                                    "user_input": "def _get_value(case):\n                                                                                                                                                                                                                                    def has_handles_and_containers(case: World) -> bool:\n                                                                                                                                                                                                                                        \"\"\"Get conditions on whether it's possible to conclude a value for World.views  of type Drawer.\"\"\"\n                                                                                                                                                                                                                                        return any(v for v in case.views if type(v) is Handle) and any(v for v in case.views if type(v) is Container)\n                                                                                                                                                                                                                                    return has_handles_and_containers(case)\n    ",
-                                    "conclusion_type": [
-                                        "builtins.bool"
-                                    ],
-                                    "scope": {
-                                        "Handle": "semantic_world.views.views.Handle",
-                                        "World": "semantic_world.world.World",
-                                        "Container": "semantic_world.views.views.Container"
-                                    },
-                                    "conclusion": {
-                                        "_type": "builtins.NoneType",
-                                        "value": null
-                                    },
-                                    "mutually_exclusive": true
-                                },
-                                "conclusion": {
-                                    "_type": "ripple_down_rules.datastructures.callable_expression.CallableExpression",
-                                    "user_input": "def _get_value(case):\n                                                                                                                                                                                                                                    def get_drawers(case: World) -> Union[set, list, Drawer]:\n                                                                                                                                                                                                                                        \"\"\"Get possible value(s) for World.views of types list/set of Drawer\"\"\"\n                                                                                                                                                                                                                                        handles = [v for v in case.views if type(v) is Handle]\n                                                                                                                                                                                                                                        containers = [v for v in case.views if type(v) is Container]\n                                                                                                                                                                                                                                        fixed_connections = [c for c in case.connections if\n                                                                                                                                                                                                                                                             isinstance(c, FixedConnection) and c.parent in [cont.body for cont in\n                                                                                                                                                                                                                                                                                                             containers] and c.child in [\n                                                                                                                                                                                                                                                                 h.body for h in handles]]\n                                                                                                                                                                                                                                        prismatic_connections = [c for c in case.connections if\n                                                                                                                                                                                                                                                                 isinstance(c, PrismaticConnection) and c.child in [cont.body for cont in containers]]\n                                                                                                                                                                                                                                        drawer_handle_connections = [fc for fc in fixed_connections if\n                                                                                                                                                                                                                                                                     fc.parent in [pc.child for pc in prismatic_connections]]\n                                                                                                                                                                                                                                        drawers = [Drawer([cont for cont in containers if dc.parent == cont.body][0],\n                                                                                                                                                                                                                                                          [h for h in handles if dc.child == h.body][0]) for dc in drawer_handle_connections]\n                                                                                                                                                                                                                                        return drawers\n    \n                                                                                                                                                                                                                                    return get_drawers(case)\n    ",
-                                    "conclusion_type": [
-                                        "semantic_world.views.views.Drawer"
-                                    ],
-                                    "scope": {
-                                        "World": "semantic_world.world.World",
-                                        "Container": "semantic_world.views.views.Container",
-                                        "Handle": "semantic_world.views.views.Handle",
-                                        "Drawer": "semantic_world.views.views.Drawer",
-                                        "FixedConnection": "semantic_world.connections.FixedConnection",
-                                        "PrismaticConnection": "semantic_world.connections.PrismaticConnection",
-                                        "Union": "typing.Union"
-                                    },
-                                    "conclusion": {
-                                        "_type": "builtins.NoneType",
-                                        "value": null
-                                    },
-                                    "mutually_exclusive": false
-                                },
-                                "parent": null,
-                                "conclusion_name": "views",
-                                "weight": "else if",
-                                "uid": "331345798360792447350644865254855982739",
-                                "refinement": null,
-                                "alternative": {
-                                    "_type": "ripple_down_rules.rules.MultiClassTopRule",
-                                    "conditions": {
-                                        "_type": "ripple_down_rules.datastructures.callable_expression.CallableExpression",
-                                        "user_input": "def _get_value(case):\n                                                                                                                                                                                                                                    def has_drawers(case: World) -> bool:\n                                                                                                                                                                                                                                        \"\"\"Get conditions on whether it's possible to conclude a value for World.views  of type Cabinet.\"\"\"\n                                                                                                                                                                                                                                        return any(v for v in case.views if type(v) is Drawer)\n                                                                                                                                                                                                                                    return has_drawers(case)\n    ",
-                                        "conclusion_type": [
-                                            "builtins.bool"
-                                        ],
-                                        "scope": {
-                                            "World": "semantic_world.world.World",
-                                            "Drawer": "semantic_world.views.views.Drawer"
-                                        },
-                                        "conclusion": {
-                                            "_type": "builtins.NoneType",
-                                            "value": null
-                                        },
-                                        "mutually_exclusive": true
-                                    },
-                                    "conclusion": {
-                                        "_type": "ripple_down_rules.datastructures.callable_expression.CallableExpression",
-                                        "user_input": "def _get_value(case):\n                                                                                                                                                                                                                                    def get_cabinets(case: World) -> Union[set, Cabinet, list]:\n                                                                                                                                                                                                                                        \"\"\"Get possible value(s) for World.views of types list/set of Cabinet\"\"\"\n                                                                                                                                                                                                                                        drawers = [v for v in case.views if type(v) is Drawer]\n                                                                                                                                                                                                                                        prismatic_connections = [c for c in case.connections if\n                                                                                                                                                                                                                                                                 isinstance(c, PrismaticConnection) and c.child in [drawer.container.body for drawer in\n                                                                                                                                                                                                                                                                                                                    drawers]]\n                                                                                                                                                                                                                                        cabinet_container_bodies = [pc.parent for pc in prismatic_connections]\n                                                                                                                                                                                                                                        cabinets = []\n                                                                                                                                                                                                                                        for ccb in cabinet_container_bodies:\n                                                                                                                                                                                                                                            if ccb in [cabinet.container.body for cabinet in cabinets]:\n                                                                                                                                                                                                                                                continue\n                                                                                                                                                                                                                                            cc_prismatic_connections = [pc for pc in prismatic_connections if pc.parent is ccb]\n                                                                                                                                                                                                                                            cabinet_drawer_container_bodies = [pc.child for pc in cc_prismatic_connections]\n                                                                                                                                                                                                                                            cabinet_drawers = [d for d in drawers if d.container.body in cabinet_drawer_container_bodies]\n                                                                                                                                                                                                                                            cabinets.append(Cabinet(Container(ccb), cabinet_drawers))\n    \n                                                                                                                                                                                                                                        return cabinets\n    \n                                                                                                                                                                                                                                    return get_cabinets(case)\n    ",
-                                        "conclusion_type": [
-                                            "semantic_world.views.views.Cabinet"
-                                        ],
-                                        "scope": {
-                                            "World": "semantic_world.world.World",
-                                            "Container": "semantic_world.views.views.Container",
-                                            "Drawer": "semantic_world.views.views.Drawer",
-                                            "PrismaticConnection": "semantic_world.connections.PrismaticConnection",
-                                            "Union": "typing.Union",
-                                            "Cabinet": "semantic_world.views.views.Cabinet"
-                                        },
-                                        "conclusion": {
-                                            "_type": "builtins.NoneType",
-                                            "value": null
-                                        },
-                                        "mutually_exclusive": false
-                                    },
-                                    "parent": null,
-                                    "conclusion_name": "views",
-                                    "weight": "else if",
-                                    "uid": "35528769484583703815352905256802298589",
-                                    "refinement": null,
-                                    "alternative": {
-                                        "_type": "ripple_down_rules.rules.MultiClassTopRule",
-                                        "conditions": {
-                                            "_type": "ripple_down_rules.datastructures.callable_expression.CallableExpression",
-                                            "user_input": "def _get_value(case):\n                                                                                                                                                                                                                                    def has_handles_and_revolute_connections(case: World) -> bool:\n                                                                                                                                                                                                                                        \"\"\"Get conditions on whether it's possible to conclude a value for World.views  of type Door.\"\"\"\n                                                                                                                                                                                                                                        return (any(v for v in case.views if isinstance(v, Handle)) and\n                                                                                                                                                                                                                                                any(c for c in case.connections if isinstance(c, RevoluteConnection)))\n                                                                                                                                                                                                                                    return has_handles_and_revolute_connections(case)\n    ",
-                                            "conclusion_type": [
-                                                "builtins.bool"
-                                            ],
-                                            "scope": {
-                                                "Handle": "semantic_world.views.views.Handle",
-                                                "World": "semantic_world.world.World",
-                                                "RevoluteConnection": "semantic_world.connections.RevoluteConnection"
-                                            },
-                                            "conclusion": {
-                                                "_type": "builtins.NoneType",
-                                                "value": null
-                                            },
-                                            "mutually_exclusive": true
-                                        },
-                                        "conclusion": {
-                                            "_type": "ripple_down_rules.datastructures.callable_expression.CallableExpression",
-                                            "user_input": "def _get_value(case):\n                                                                                                                                                                                                                                    def get_doors(case: World) -> List[Door]:\n                                                                                                                                                                                                                                        \"\"\"Get possible value(s) for World.views  of type Door.\"\"\"\n                                                                                                                                                                                                                                        handles = [v for v in case.views if isinstance(v, Handle)]\n                                                                                                                                                                                                                                        handle_bodies = [h.body for h in handles]\n                                                                                                                                                                                                                                        connections_with_handles = [c for c in case.connections if isinstance(c, FixedConnection) and\n                                                                                                                                                                                                                                                                    c.child in handle_bodies]\n    \n                                                                                                                                                                                                                                        revolute_connections = [c for c in case.connections if isinstance(c, RevoluteConnection)]\n                                                                                                                                                                                                                                        bodies_connected_to_handles = [c.parent if c.child in handle_bodies else c.child for c in connections_with_handles]\n                                                                                                                                                                                                                                        bodies_that_have_revolute_joints = [b for b in bodies_connected_to_handles for c in revolute_connections\n                                                                                                                                                                                                                                                                            if b == c.child]\n                                                                                                                                                                                                                                        body_handle_connections = [c for c in connections_with_handles if c.parent in bodies_that_have_revolute_joints]\n                                                                                                                                                                                                                                        doors = [Door(c.parent, [h for h in handles if h.body == c.child][0]) for c in body_handle_connections]\n                                                                                                                                                                                                                                        return doors\n                                                                                                                                                                                                                                    return get_doors(case)\n    ",
-                                            "conclusion_type": [
-                                                "semantic_world.views.views.Door"
-                                            ],
-                                            "scope": {
-                                                "World": "semantic_world.world.World",
-                                                "List": "typing.List",
-                                                "Handle": "semantic_world.views.views.Handle",
-                                                "RevoluteConnection": "semantic_world.connections.RevoluteConnection",
-                                                "Door": "semantic_world.views.views.Door",
-                                                "FixedConnection": "semantic_world.connections.FixedConnection"
-                                            },
-                                            "conclusion": {
-                                                "_type": "builtins.NoneType",
-                                                "value": null
-                                            },
-                                            "mutually_exclusive": false
-                                        },
-                                        "parent": null,
-                                        "conclusion_name": "views",
-                                        "weight": "else if",
-                                        "uid": "59112619694893607910753808758642808601",
-                                        "refinement": null,
-                                        "alternative": {
-                                            "_type": "ripple_down_rules.rules.MultiClassTopRule",
-                                            "conditions": {
-                                                "_type": "ripple_down_rules.datastructures.callable_expression.CallableExpression",
-                                                "user_input": "def _get_value(case):\n                                                                                                                                                                                                                                    def has_doors_with_fridge_in_their_name(case: World) -> bool:\n                                                                                                                                                                                                                                        \"\"\"Get conditions on whether it's possible to conclude a value for World.views  of type Fridge.\"\"\"\n                                                                                                                                                                                                                                        return any(v for v in case.views if isinstance(v, Door) and \"fridge\" in v.body.name.name.lower())\n                                                                                                                                                                                                                                    return has_doors_with_fridge_in_their_name(case)\n    ",
-                                                "conclusion_type": [
-                                                    "builtins.bool"
-                                                ],
-                                                "scope": {
-                                                    "World": "semantic_world.world.World",
-                                                    "Door": "semantic_world.views.views.Door"
-                                                },
-                                                "conclusion": {
-                                                    "_type": "builtins.NoneType",
-                                                    "value": null
-                                                },
-                                                "mutually_exclusive": true
-                                            },
-                                            "conclusion": {
-                                                "_type": "ripple_down_rules.datastructures.callable_expression.CallableExpression",
-                                                "user_input": "def _get_value(case):\n                                                                                                                                                                                                                                    def get_fridges(case: World) -> List[Fridge]:\n                                                                                                                                                                                                                                        \"\"\"Get possible value(s) for World.views  of type Fridge.\"\"\"\n                                                                                                                                                                                                                                        # Get fridge-related doors\n                                                                                                                                                                                                                                        fridge_doors = [v for v in case.views if isinstance(v, Door) and \"fridge\" in v.body.name.name.lower()]\n                                                                                                                                                                                                                                        # Precompute bodies of the fridge doors\n                                                                                                                                                                                                                                        fridge_doors_bodies = [d.body for d in fridge_doors]\n                                                                                                                                                                                                                                        # Filter relevant revolute connections\n                                                                                                                                                                                                                                        fridge_door_connections = [\n                                                                                                                                                                                                                                            c for c in case.connections\n                                                                                                                                                                                                                                            if isinstance(c, RevoluteConnection)\n                                                                                                                                                                                                                                               and c.child in fridge_doors_bodies\n                                                                                                                                                                                                                                               and 'fridge' in c.parent.name.name.lower()\n                                                                                                                                                                                                                                        ]\n                                                                                                                                                                                                                                        return [Fridge(c.parent, fridge_doors[fridge_doors_bodies.index(c.child)]) for c in fridge_door_connections]\n                                                                                                                                                                                                                                    return get_fridges(case)\n    ",
-                                                "conclusion_type": [
-                                                    "semantic_world.views.views.Fridge"
-                                                ],
-                                                "scope": {
-                                                    "World": "semantic_world.world.World",
-                                                    "RevoluteConnection": "semantic_world.connections.RevoluteConnection",
-                                                    "List": "typing.List",
-                                                    "Door": "semantic_world.views.views.Door",
-                                                    "Fridge": "semantic_world.views.views.Fridge"
-                                                },
-                                                "conclusion": {
-                                                    "_type": "builtins.NoneType",
-                                                    "value": null
-                                                },
-                                                "mutually_exclusive": false
-                                            },
-                                            "parent": null,
-                                            "conclusion_name": "views",
-                                            "weight": "else if",
-                                            "uid": "10840634078579061471470540436169882059",
-                                            "refinement": null,
-                                            "alternative": null
-                                        }
-                                    }
-                                }
-                            },
-                            "conclusion_name": "views",
-                            "weight": "else if",
-=======
                             "parent": null,
                             "corner_case": null,
                             "conclusion_name": null,
                             "weight": "next",
->>>>>>> 2c3fe6a2
                             "uid": "35528769484583703815352905256802298589",
                             "refinement": null,
                             "alternative": {
                                 "_type": "ripple_down_rules.rules.MultiClassTopRule",
                                 "conditions": {
                                     "_type": "ripple_down_rules.datastructures.callable_expression.CallableExpression",
-                                    "user_input": "def _get_value(case):\n                                                                                                                                                                                                                                    def has_handles_and_revolute_connections(case: World) -> bool:\n                                                                                                                                                                                                                                        \"\"\"Get conditions on whether it's possible to conclude a value for World.views  of type Door.\"\"\"\n                                                                                                                                                                                                                                        return (any(v for v in case.views if isinstance(v, Handle)) and\n                                                                                                                                                                                                                                                any(c for c in case.connections if isinstance(c, RevoluteConnection)))\n                                                                                                                                                                                                                                    return has_handles_and_revolute_connections(case)\n    ",
+                                    "user_input": "def _get_value(case):\n    def has_handles_and_revolute_connections(case: World) -> bool:\n        \"\"\"Get conditions on whether it's possible to conclude a value for World.views  of type Door.\"\"\"\n        return (any(v for v in case.views if isinstance(v, Handle)) and\n                any(c for c in case.connections if isinstance(c, RevoluteConnection)))\n    return has_handles_and_revolute_connections(case)\n    ",
                                     "conclusion_type": [
                                         "builtins.bool"
                                     ],
                                     "scope": {
-<<<<<<< HEAD
-                                        "Handle": "semantic_world.views.views.Handle",
-                                        "World": "semantic_world.world.World",
-                                        "RevoluteConnection": "semantic_world.connections.RevoluteConnection"
-=======
                                         "Cabinet": "semantic_world.views.views.Cabinet",
                                         "Container": "semantic_world.views.views.Container",
                                         "Door": "semantic_world.views.views.Door",
@@ -1009,7 +273,6 @@
                                         "PrismaticConnection": "semantic_world.connections.PrismaticConnection",
                                         "RevoluteConnection": "semantic_world.connections.RevoluteConnection",
                                         "World": "semantic_world.world.World"
->>>>>>> 2c3fe6a2
                                     },
                                     "conclusion": {
                                         "_type": "builtins.NoneType",
@@ -1019,19 +282,11 @@
                                 },
                                 "conclusion": {
                                     "_type": "ripple_down_rules.datastructures.callable_expression.CallableExpression",
-                                    "user_input": "def _get_value(case):\n                                                                                                                                                                                                                                    def get_doors(case: World) -> List[Door]:\n                                                                                                                                                                                                                                        \"\"\"Get possible value(s) for World.views  of type Door.\"\"\"\n                                                                                                                                                                                                                                        handles = [v for v in case.views if isinstance(v, Handle)]\n                                                                                                                                                                                                                                        handle_bodies = [h.body for h in handles]\n                                                                                                                                                                                                                                        connections_with_handles = [c for c in case.connections if isinstance(c, FixedConnection) and\n                                                                                                                                                                                                                                                                    c.child in handle_bodies]\n    \n                                                                                                                                                                                                                                        revolute_connections = [c for c in case.connections if isinstance(c, RevoluteConnection)]\n                                                                                                                                                                                                                                        bodies_connected_to_handles = [c.parent if c.child in handle_bodies else c.child for c in connections_with_handles]\n                                                                                                                                                                                                                                        bodies_that_have_revolute_joints = [b for b in bodies_connected_to_handles for c in revolute_connections\n                                                                                                                                                                                                                                                                            if b == c.child]\n                                                                                                                                                                                                                                        body_handle_connections = [c for c in connections_with_handles if c.parent in bodies_that_have_revolute_joints]\n                                                                                                                                                                                                                                        doors = [Door(c.parent, [h for h in handles if h.body == c.child][0]) for c in body_handle_connections]\n                                                                                                                                                                                                                                        return doors\n                                                                                                                                                                                                                                    return get_doors(case)\n    ",
+                                    "user_input": "def _get_value(case):\n    def get_doors(case: World) -> List[Door]:\n        \"\"\"Get possible value(s) for World.views  of type Door.\"\"\"\n        handles = [v for v in case.views if isinstance(v, Handle)]\n        handle_bodies = [h.body for h in handles]\n        connections_with_handles = [c for c in case.connections if isinstance(c, FixedConnection) and\n                                    c.child in handle_bodies]\n    \n        revolute_connections = [c for c in case.connections if isinstance(c, RevoluteConnection)]\n        bodies_connected_to_handles = [c.parent if c.child in handle_bodies else c.child for c in connections_with_handles]\n        bodies_that_have_revolute_joints = [b for b in bodies_connected_to_handles for c in revolute_connections\n                                            if b == c.child]\n        body_handle_connections = [c for c in connections_with_handles if c.parent in bodies_that_have_revolute_joints]\n        doors = [Door(c.parent, [h for h in handles if h.body == c.child][0]) for c in body_handle_connections]\n        return doors\n    return get_doors(case)\n    ",
                                     "conclusion_type": [
                                         "semantic_world.views.views.Door"
                                     ],
                                     "scope": {
-<<<<<<< HEAD
-                                        "World": "semantic_world.world.World",
-                                        "List": "typing.List",
-                                        "Handle": "semantic_world.views.views.Handle",
-                                        "RevoluteConnection": "semantic_world.connections.RevoluteConnection",
-                                        "Door": "semantic_world.views.views.Door",
-                                        "FixedConnection": "semantic_world.connections.FixedConnection"
-=======
                                         "Cabinet": "semantic_world.views.views.Cabinet",
                                         "Container": "semantic_world.views.views.Container",
                                         "Door": "semantic_world.views.views.Door",
@@ -1045,7 +300,6 @@
                                         "PrismaticConnection": "semantic_world.connections.PrismaticConnection",
                                         "RevoluteConnection": "semantic_world.connections.RevoluteConnection",
                                         "World": "semantic_world.world.World"
->>>>>>> 2c3fe6a2
                                     },
                                     "conclusion": {
                                         "_type": "builtins.NoneType",
@@ -1053,155 +307,17 @@
                                     },
                                     "mutually_exclusive": false
                                 },
-<<<<<<< HEAD
-                                "parent": {
-                                    "_type": "ripple_down_rules.rules.MultiClassTopRule",
-                                    "conditions": {
-                                        "_type": "ripple_down_rules.datastructures.callable_expression.CallableExpression",
-                                        "user_input": "def _get_value(case):\n                                                                                                                                                                                                                                    def has_drawers(case: World) -> bool:\n                                                                                                                                                                                                                                        \"\"\"Get conditions on whether it's possible to conclude a value for World.views  of type Cabinet.\"\"\"\n                                                                                                                                                                                                                                        return any(v for v in case.views if type(v) is Drawer)\n                                                                                                                                                                                                                                    return has_drawers(case)\n    ",
-                                        "conclusion_type": [
-                                            "builtins.bool"
-                                        ],
-                                        "scope": {
-                                            "World": "semantic_world.world.World",
-                                            "Drawer": "semantic_world.views.views.Drawer"
-                                        },
-                                        "conclusion": {
-                                            "_type": "builtins.NoneType",
-                                            "value": null
-                                        },
-                                        "mutually_exclusive": true
-                                    },
-                                    "conclusion": {
-                                        "_type": "ripple_down_rules.datastructures.callable_expression.CallableExpression",
-                                        "user_input": "def _get_value(case):\n                                                                                                                                                                                                                                    def get_cabinets(case: World) -> Union[set, Cabinet, list]:\n                                                                                                                                                                                                                                        \"\"\"Get possible value(s) for World.views of types list/set of Cabinet\"\"\"\n                                                                                                                                                                                                                                        drawers = [v for v in case.views if type(v) is Drawer]\n                                                                                                                                                                                                                                        prismatic_connections = [c for c in case.connections if\n                                                                                                                                                                                                                                                                 isinstance(c, PrismaticConnection) and c.child in [drawer.container.body for drawer in\n                                                                                                                                                                                                                                                                                                                    drawers]]\n                                                                                                                                                                                                                                        cabinet_container_bodies = [pc.parent for pc in prismatic_connections]\n                                                                                                                                                                                                                                        cabinets = []\n                                                                                                                                                                                                                                        for ccb in cabinet_container_bodies:\n                                                                                                                                                                                                                                            if ccb in [cabinet.container.body for cabinet in cabinets]:\n                                                                                                                                                                                                                                                continue\n                                                                                                                                                                                                                                            cc_prismatic_connections = [pc for pc in prismatic_connections if pc.parent is ccb]\n                                                                                                                                                                                                                                            cabinet_drawer_container_bodies = [pc.child for pc in cc_prismatic_connections]\n                                                                                                                                                                                                                                            cabinet_drawers = [d for d in drawers if d.container.body in cabinet_drawer_container_bodies]\n                                                                                                                                                                                                                                            cabinets.append(Cabinet(Container(ccb), cabinet_drawers))\n    \n                                                                                                                                                                                                                                        return cabinets\n    \n                                                                                                                                                                                                                                    return get_cabinets(case)\n    ",
-                                        "conclusion_type": [
-                                            "semantic_world.views.views.Cabinet"
-                                        ],
-                                        "scope": {
-                                            "World": "semantic_world.world.World",
-                                            "Container": "semantic_world.views.views.Container",
-                                            "Drawer": "semantic_world.views.views.Drawer",
-                                            "PrismaticConnection": "semantic_world.connections.PrismaticConnection",
-                                            "Union": "typing.Union",
-                                            "Cabinet": "semantic_world.views.views.Cabinet"
-                                        },
-                                        "conclusion": {
-                                            "_type": "builtins.NoneType",
-                                            "value": null
-                                        },
-                                        "mutually_exclusive": false
-                                    },
-                                    "parent": null,
-                                    "conclusion_name": "views",
-                                    "weight": "else if",
-                                    "uid": "35528769484583703815352905256802298589",
-                                    "refinement": null,
-                                    "alternative": {
-                                        "_type": "ripple_down_rules.rules.MultiClassTopRule",
-                                        "conditions": {
-                                            "_type": "ripple_down_rules.datastructures.callable_expression.CallableExpression",
-                                            "user_input": "def _get_value(case):\n                                                                                                                                                                                                                                    def has_handles_and_revolute_connections(case: World) -> bool:\n                                                                                                                                                                                                                                        \"\"\"Get conditions on whether it's possible to conclude a value for World.views  of type Door.\"\"\"\n                                                                                                                                                                                                                                        return (any(v for v in case.views if isinstance(v, Handle)) and\n                                                                                                                                                                                                                                                any(c for c in case.connections if isinstance(c, RevoluteConnection)))\n                                                                                                                                                                                                                                    return has_handles_and_revolute_connections(case)\n    ",
-                                            "conclusion_type": [
-                                                "builtins.bool"
-                                            ],
-                                            "scope": {
-                                                "Handle": "semantic_world.views.views.Handle",
-                                                "World": "semantic_world.world.World",
-                                                "RevoluteConnection": "semantic_world.connections.RevoluteConnection"
-                                            },
-                                            "conclusion": {
-                                                "_type": "builtins.NoneType",
-                                                "value": null
-                                            },
-                                            "mutually_exclusive": true
-                                        },
-                                        "conclusion": {
-                                            "_type": "ripple_down_rules.datastructures.callable_expression.CallableExpression",
-                                            "user_input": "def _get_value(case):\n                                                                                                                                                                                                                                    def get_doors(case: World) -> List[Door]:\n                                                                                                                                                                                                                                        \"\"\"Get possible value(s) for World.views  of type Door.\"\"\"\n                                                                                                                                                                                                                                        handles = [v for v in case.views if isinstance(v, Handle)]\n                                                                                                                                                                                                                                        handle_bodies = [h.body for h in handles]\n                                                                                                                                                                                                                                        connections_with_handles = [c for c in case.connections if isinstance(c, FixedConnection) and\n                                                                                                                                                                                                                                                                    c.child in handle_bodies]\n    \n                                                                                                                                                                                                                                        revolute_connections = [c for c in case.connections if isinstance(c, RevoluteConnection)]\n                                                                                                                                                                                                                                        bodies_connected_to_handles = [c.parent if c.child in handle_bodies else c.child for c in connections_with_handles]\n                                                                                                                                                                                                                                        bodies_that_have_revolute_joints = [b for b in bodies_connected_to_handles for c in revolute_connections\n                                                                                                                                                                                                                                                                            if b == c.child]\n                                                                                                                                                                                                                                        body_handle_connections = [c for c in connections_with_handles if c.parent in bodies_that_have_revolute_joints]\n                                                                                                                                                                                                                                        doors = [Door(c.parent, [h for h in handles if h.body == c.child][0]) for c in body_handle_connections]\n                                                                                                                                                                                                                                        return doors\n                                                                                                                                                                                                                                    return get_doors(case)\n    ",
-                                            "conclusion_type": [
-                                                "semantic_world.views.views.Door"
-                                            ],
-                                            "scope": {
-                                                "World": "semantic_world.world.World",
-                                                "List": "typing.List",
-                                                "Handle": "semantic_world.views.views.Handle",
-                                                "RevoluteConnection": "semantic_world.connections.RevoluteConnection",
-                                                "Door": "semantic_world.views.views.Door",
-                                                "FixedConnection": "semantic_world.connections.FixedConnection"
-                                            },
-                                            "conclusion": {
-                                                "_type": "builtins.NoneType",
-                                                "value": null
-                                            },
-                                            "mutually_exclusive": false
-                                        },
-                                        "parent": null,
-                                        "conclusion_name": "views",
-                                        "weight": "else if",
-                                        "uid": "59112619694893607910753808758642808601",
-                                        "refinement": null,
-                                        "alternative": {
-                                            "_type": "ripple_down_rules.rules.MultiClassTopRule",
-                                            "conditions": {
-                                                "_type": "ripple_down_rules.datastructures.callable_expression.CallableExpression",
-                                                "user_input": "def _get_value(case):\n                                                                                                                                                                                                                                    def has_doors_with_fridge_in_their_name(case: World) -> bool:\n                                                                                                                                                                                                                                        \"\"\"Get conditions on whether it's possible to conclude a value for World.views  of type Fridge.\"\"\"\n                                                                                                                                                                                                                                        return any(v for v in case.views if isinstance(v, Door) and \"fridge\" in v.body.name.name.lower())\n                                                                                                                                                                                                                                    return has_doors_with_fridge_in_their_name(case)\n    ",
-                                                "conclusion_type": [
-                                                    "builtins.bool"
-                                                ],
-                                                "scope": {
-                                                    "World": "semantic_world.world.World",
-                                                    "Door": "semantic_world.views.views.Door"
-                                                },
-                                                "conclusion": {
-                                                    "_type": "builtins.NoneType",
-                                                    "value": null
-                                                },
-                                                "mutually_exclusive": true
-                                            },
-                                            "conclusion": {
-                                                "_type": "ripple_down_rules.datastructures.callable_expression.CallableExpression",
-                                                "user_input": "def _get_value(case):\n                                                                                                                                                                                                                                    def get_fridges(case: World) -> List[Fridge]:\n                                                                                                                                                                                                                                        \"\"\"Get possible value(s) for World.views  of type Fridge.\"\"\"\n                                                                                                                                                                                                                                        # Get fridge-related doors\n                                                                                                                                                                                                                                        fridge_doors = [v for v in case.views if isinstance(v, Door) and \"fridge\" in v.body.name.name.lower()]\n                                                                                                                                                                                                                                        # Precompute bodies of the fridge doors\n                                                                                                                                                                                                                                        fridge_doors_bodies = [d.body for d in fridge_doors]\n                                                                                                                                                                                                                                        # Filter relevant revolute connections\n                                                                                                                                                                                                                                        fridge_door_connections = [\n                                                                                                                                                                                                                                            c for c in case.connections\n                                                                                                                                                                                                                                            if isinstance(c, RevoluteConnection)\n                                                                                                                                                                                                                                               and c.child in fridge_doors_bodies\n                                                                                                                                                                                                                                               and 'fridge' in c.parent.name.name.lower()\n                                                                                                                                                                                                                                        ]\n                                                                                                                                                                                                                                        return [Fridge(c.parent, fridge_doors[fridge_doors_bodies.index(c.child)]) for c in fridge_door_connections]\n                                                                                                                                                                                                                                    return get_fridges(case)\n    ",
-                                                "conclusion_type": [
-                                                    "semantic_world.views.views.Fridge"
-                                                ],
-                                                "scope": {
-                                                    "World": "semantic_world.world.World",
-                                                    "RevoluteConnection": "semantic_world.connections.RevoluteConnection",
-                                                    "List": "typing.List",
-                                                    "Door": "semantic_world.views.views.Door",
-                                                    "Fridge": "semantic_world.views.views.Fridge"
-                                                },
-                                                "conclusion": {
-                                                    "_type": "builtins.NoneType",
-                                                    "value": null
-                                                },
-                                                "mutually_exclusive": false
-                                            },
-                                            "parent": null,
-                                            "conclusion_name": "views",
-                                            "weight": "else if",
-                                            "uid": "10840634078579061471470540436169882059",
-                                            "refinement": null,
-                                            "alternative": null
-                                        }
-                                    }
-                                },
-                                "conclusion_name": "views",
-                                "weight": "else if",
-=======
                                 "parent": null,
                                 "corner_case": null,
                                 "conclusion_name": null,
                                 "weight": "next",
->>>>>>> 2c3fe6a2
                                 "uid": "59112619694893607910753808758642808601",
                                 "refinement": null,
                                 "alternative": {
                                     "_type": "ripple_down_rules.rules.MultiClassTopRule",
                                     "conditions": {
                                         "_type": "ripple_down_rules.datastructures.callable_expression.CallableExpression",
-                                        "user_input": "def _get_value(case):\n                                                                                                                                                                                                                                    def has_doors_with_fridge_in_their_name(case: World) -> bool:\n                                                                                                                                                                                                                                        \"\"\"Get conditions on whether it's possible to conclude a value for World.views  of type Fridge.\"\"\"\n                                                                                                                                                                                                                                        return any(v for v in case.views if isinstance(v, Door) and \"fridge\" in v.body.name.name.lower())\n                                                                                                                                                                                                                                    return has_doors_with_fridge_in_their_name(case)\n    ",
+                                        "user_input": "def _get_value(case):\n    def has_doors_with_fridge_in_their_name(case: World) -> bool:\n        \"\"\"Get conditions on whether it's possible to conclude a value for World.views  of type Fridge.\"\"\"\n        return any(v for v in case.views if isinstance(v, Door) and \"fridge\" in v.body.name.name.lower())\n    return has_doors_with_fridge_in_their_name(case)\n    ",
                                         "conclusion_type": [
                                             "builtins.bool"
                                         ],
@@ -1228,18 +344,11 @@
                                     },
                                     "conclusion": {
                                         "_type": "ripple_down_rules.datastructures.callable_expression.CallableExpression",
-                                        "user_input": "def _get_value(case):\n                                                                                                                                                                                                                                    def get_fridges(case: World) -> List[Fridge]:\n                                                                                                                                                                                                                                        \"\"\"Get possible value(s) for World.views  of type Fridge.\"\"\"\n                                                                                                                                                                                                                                        # Get fridge-related doors\n                                                                                                                                                                                                                                        fridge_doors = [v for v in case.views if isinstance(v, Door) and \"fridge\" in v.body.name.name.lower()]\n                                                                                                                                                                                                                                        # Precompute bodies of the fridge doors\n                                                                                                                                                                                                                                        fridge_doors_bodies = [d.body for d in fridge_doors]\n                                                                                                                                                                                                                                        # Filter relevant revolute connections\n                                                                                                                                                                                                                                        fridge_door_connections = [\n                                                                                                                                                                                                                                            c for c in case.connections\n                                                                                                                                                                                                                                            if isinstance(c, RevoluteConnection)\n                                                                                                                                                                                                                                               and c.child in fridge_doors_bodies\n                                                                                                                                                                                                                                               and 'fridge' in c.parent.name.name.lower()\n                                                                                                                                                                                                                                        ]\n                                                                                                                                                                                                                                        return [Fridge(c.parent, fridge_doors[fridge_doors_bodies.index(c.child)]) for c in fridge_door_connections]\n                                                                                                                                                                                                                                    return get_fridges(case)\n    ",
+                                        "user_input": "def _get_value(case):\n    def get_fridges(case: World) -> List[Fridge]:\n        \"\"\"Get possible value(s) for World.views  of type Fridge.\"\"\"\n        # Get fridge-related doors\n        fridge_doors = [v for v in case.views if isinstance(v, Door) and \"fridge\" in v.body.name.name.lower()]\n        # Precompute bodies of the fridge doors\n        fridge_doors_bodies = [d.body for d in fridge_doors]\n        # Filter relevant revolute connections\n        fridge_door_connections = [\n            c for c in case.connections\n            if isinstance(c, RevoluteConnection)\n               and c.child in fridge_doors_bodies\n               and 'fridge' in c.parent.name.name.lower()\n        ]\n        return [Fridge(c.parent, fridge_doors[fridge_doors_bodies.index(c.child)]) for c in fridge_door_connections]\n    return get_fridges(case)\n    ",
                                         "conclusion_type": [
                                             "semantic_world.views.views.Fridge"
                                         ],
                                         "scope": {
-<<<<<<< HEAD
-                                            "World": "semantic_world.world.World",
-                                            "RevoluteConnection": "semantic_world.connections.RevoluteConnection",
-                                            "List": "typing.List",
-                                            "Door": "semantic_world.views.views.Door",
-                                            "Fridge": "semantic_world.views.views.Fridge"
-=======
                                             "Cabinet": "semantic_world.views.views.Cabinet",
                                             "Container": "semantic_world.views.views.Container",
                                             "Door": "semantic_world.views.views.Door",
@@ -1253,7 +362,6 @@
                                             "PrismaticConnection": "semantic_world.connections.PrismaticConnection",
                                             "RevoluteConnection": "semantic_world.connections.RevoluteConnection",
                                             "World": "semantic_world.world.World"
->>>>>>> 2c3fe6a2
                                         },
                                         "conclusion": {
                                             "_type": "builtins.NoneType",
@@ -1261,100 +369,8 @@
                                         },
                                         "mutually_exclusive": false
                                     },
-<<<<<<< HEAD
-                                    "parent": {
-                                        "_type": "ripple_down_rules.rules.MultiClassTopRule",
-                                        "conditions": {
-                                            "_type": "ripple_down_rules.datastructures.callable_expression.CallableExpression",
-                                            "user_input": "def _get_value(case):\n                                                                                                                                                                                                                                    def has_handles_and_revolute_connections(case: World) -> bool:\n                                                                                                                                                                                                                                        \"\"\"Get conditions on whether it's possible to conclude a value for World.views  of type Door.\"\"\"\n                                                                                                                                                                                                                                        return (any(v for v in case.views if isinstance(v, Handle)) and\n                                                                                                                                                                                                                                                any(c for c in case.connections if isinstance(c, RevoluteConnection)))\n                                                                                                                                                                                                                                    return has_handles_and_revolute_connections(case)\n    ",
-                                            "conclusion_type": [
-                                                "builtins.bool"
-                                            ],
-                                            "scope": {
-                                                "Handle": "semantic_world.views.views.Handle",
-                                                "World": "semantic_world.world.World",
-                                                "RevoluteConnection": "semantic_world.connections.RevoluteConnection"
-                                            },
-                                            "conclusion": {
-                                                "_type": "builtins.NoneType",
-                                                "value": null
-                                            },
-                                            "mutually_exclusive": true
-                                        },
-                                        "conclusion": {
-                                            "_type": "ripple_down_rules.datastructures.callable_expression.CallableExpression",
-                                            "user_input": "def _get_value(case):\n                                                                                                                                                                                                                                    def get_doors(case: World) -> List[Door]:\n                                                                                                                                                                                                                                        \"\"\"Get possible value(s) for World.views  of type Door.\"\"\"\n                                                                                                                                                                                                                                        handles = [v for v in case.views if isinstance(v, Handle)]\n                                                                                                                                                                                                                                        handle_bodies = [h.body for h in handles]\n                                                                                                                                                                                                                                        connections_with_handles = [c for c in case.connections if isinstance(c, FixedConnection) and\n                                                                                                                                                                                                                                                                    c.child in handle_bodies]\n    \n                                                                                                                                                                                                                                        revolute_connections = [c for c in case.connections if isinstance(c, RevoluteConnection)]\n                                                                                                                                                                                                                                        bodies_connected_to_handles = [c.parent if c.child in handle_bodies else c.child for c in connections_with_handles]\n                                                                                                                                                                                                                                        bodies_that_have_revolute_joints = [b for b in bodies_connected_to_handles for c in revolute_connections\n                                                                                                                                                                                                                                                                            if b == c.child]\n                                                                                                                                                                                                                                        body_handle_connections = [c for c in connections_with_handles if c.parent in bodies_that_have_revolute_joints]\n                                                                                                                                                                                                                                        doors = [Door(c.parent, [h for h in handles if h.body == c.child][0]) for c in body_handle_connections]\n                                                                                                                                                                                                                                        return doors\n                                                                                                                                                                                                                                    return get_doors(case)\n    ",
-                                            "conclusion_type": [
-                                                "semantic_world.views.views.Door"
-                                            ],
-                                            "scope": {
-                                                "World": "semantic_world.world.World",
-                                                "List": "typing.List",
-                                                "Handle": "semantic_world.views.views.Handle",
-                                                "RevoluteConnection": "semantic_world.connections.RevoluteConnection",
-                                                "Door": "semantic_world.views.views.Door",
-                                                "FixedConnection": "semantic_world.connections.FixedConnection"
-                                            },
-                                            "conclusion": {
-                                                "_type": "builtins.NoneType",
-                                                "value": null
-                                            },
-                                            "mutually_exclusive": false
-                                        },
-                                        "parent": null,
-                                        "conclusion_name": "views",
-                                        "weight": "else if",
-                                        "uid": "59112619694893607910753808758642808601",
-                                        "refinement": null,
-                                        "alternative": {
-                                            "_type": "ripple_down_rules.rules.MultiClassTopRule",
-                                            "conditions": {
-                                                "_type": "ripple_down_rules.datastructures.callable_expression.CallableExpression",
-                                                "user_input": "def _get_value(case):\n                                                                                                                                                                                                                                    def has_doors_with_fridge_in_their_name(case: World) -> bool:\n                                                                                                                                                                                                                                        \"\"\"Get conditions on whether it's possible to conclude a value for World.views  of type Fridge.\"\"\"\n                                                                                                                                                                                                                                        return any(v for v in case.views if isinstance(v, Door) and \"fridge\" in v.body.name.name.lower())\n                                                                                                                                                                                                                                    return has_doors_with_fridge_in_their_name(case)\n    ",
-                                                "conclusion_type": [
-                                                    "builtins.bool"
-                                                ],
-                                                "scope": {
-                                                    "World": "semantic_world.world.World",
-                                                    "Door": "semantic_world.views.views.Door"
-                                                },
-                                                "conclusion": {
-                                                    "_type": "builtins.NoneType",
-                                                    "value": null
-                                                },
-                                                "mutually_exclusive": true
-                                            },
-                                            "conclusion": {
-                                                "_type": "ripple_down_rules.datastructures.callable_expression.CallableExpression",
-                                                "user_input": "def _get_value(case):\n                                                                                                                                                                                                                                    def get_fridges(case: World) -> List[Fridge]:\n                                                                                                                                                                                                                                        \"\"\"Get possible value(s) for World.views  of type Fridge.\"\"\"\n                                                                                                                                                                                                                                        # Get fridge-related doors\n                                                                                                                                                                                                                                        fridge_doors = [v for v in case.views if isinstance(v, Door) and \"fridge\" in v.body.name.name.lower()]\n                                                                                                                                                                                                                                        # Precompute bodies of the fridge doors\n                                                                                                                                                                                                                                        fridge_doors_bodies = [d.body for d in fridge_doors]\n                                                                                                                                                                                                                                        # Filter relevant revolute connections\n                                                                                                                                                                                                                                        fridge_door_connections = [\n                                                                                                                                                                                                                                            c for c in case.connections\n                                                                                                                                                                                                                                            if isinstance(c, RevoluteConnection)\n                                                                                                                                                                                                                                               and c.child in fridge_doors_bodies\n                                                                                                                                                                                                                                               and 'fridge' in c.parent.name.name.lower()\n                                                                                                                                                                                                                                        ]\n                                                                                                                                                                                                                                        return [Fridge(c.parent, fridge_doors[fridge_doors_bodies.index(c.child)]) for c in fridge_door_connections]\n                                                                                                                                                                                                                                    return get_fridges(case)\n    ",
-                                                "conclusion_type": [
-                                                    "semantic_world.views.views.Fridge"
-                                                ],
-                                                "scope": {
-                                                    "World": "semantic_world.world.World",
-                                                    "RevoluteConnection": "semantic_world.connections.RevoluteConnection",
-                                                    "List": "typing.List",
-                                                    "Door": "semantic_world.views.views.Door",
-                                                    "Fridge": "semantic_world.views.views.Fridge"
-                                                },
-                                                "conclusion": {
-                                                    "_type": "builtins.NoneType",
-                                                    "value": null
-                                                },
-                                                "mutually_exclusive": false
-                                            },
-                                            "parent": null,
-                                            "conclusion_name": "views",
-                                            "weight": "else if",
-                                            "uid": "10840634078579061471470540436169882059",
-                                            "refinement": null,
-                                            "alternative": null
-                                        }
-                                    },
-=======
                                     "parent": null,
                                     "corner_case": null,
->>>>>>> 2c3fe6a2
                                     "conclusion_name": "views",
                                     "weight": "next",
                                     "uid": "10840634078579061471470540436169882059",
