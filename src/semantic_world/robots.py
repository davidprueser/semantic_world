from __future__ import annotations

import logging
from abc import abstractmethod, ABC
from dataclasses import dataclass, field
<<<<<<< HEAD
from functools import cached_property
from typing import Iterable, Set, TYPE_CHECKING
=======
from typing import Iterable, Set
>>>>>>> fbb779f2

from typing_extensions import Optional, Self

from .connections import ActiveConnection, OmniDrive
from .prefixed_name import PrefixedName
from .spatial_types.spatial_types import Vector3
<<<<<<< HEAD
from .world_entity import Body, RootedView, Connection, CollisionCheckingConfig

if TYPE_CHECKING:
    from .world import World
=======
from .world import World
from .world_entity import Body, RootedView, Connection, KinematicStructureEntity, Region
>>>>>>> fbb779f2


@dataclass
class RobotView(RootedView, ABC):
    """
    Represents a collection of connected robot bodies, starting from a root body, and ending in a unspecified collection
    of tip bodies.
    """

    _robot: AbstractRobot = field(default=None)
    """
    The robot this view belongs to
    """

    def __post_init__(self):
        if self._world is not None:
            self._world.add_view(self, exists_ok=True)

    @abstractmethod
    def assign_to_robot(self, robot: AbstractRobot):
        """
        This method assigns the robot to the current view, and then iterates through its own fields to call the
        appropriate methods to att them to the robot.

        :param robot: The robot to which this view should be assigned.
        """
        ...


@dataclass
class KinematicChain(RobotView, ABC):
    """
    Abstract base class for kinematic chain in a robot, starting from a root body, and ending in a specific tip body.
    A kinematic chain can contain both a manipulator and sensors at the same time. There are no assumptions about the
    position of the manipulator or sensors in the kinematic chain
    """

    tip: KinematicStructureEntity = field(default=None)
    """
    The tip body of the kinematic chain, which is the last body in the chain.
    """

    manipulator: Optional[Manipulator] = None
    """
    The manipulator of the kinematic chain, if it exists. This is usually a gripper or similar device.
    """

    sensors: Set[Sensor] = field(default_factory=set)
    """
    A collection of sensors in the kinematic chain, such as cameras or other sensors.
    """

    @property
    def bodies(self) -> Iterable[Body]:
        """
        Returns itself as a kinematic chain of bodies.
        """
        return [
            entity
            for entity in self._world.compute_chain_of_kinematic_structure_entities(
                self.root, self.tip
            )
            if isinstance(entity, Body)
        ]

    @property
    def kinematic_structure_entities(self) -> Iterable[KinematicStructureEntity]:
        """
        Returns itself as a kinematic chain of KinematicStructureEntity.
        """
        return self._world.compute_chain_of_kinematic_structure_entities(
            self.root, self.tip
        )

    @property
    def regions(self) -> Iterable[Region]:
        """
        Returns itself as a kinematic chain of KinematicStructureEntity.
        """
        return [
            entity
            for entity in self._world.compute_chain_of_kinematic_structure_entities(
                self.root, self.tip
            )
            if isinstance(entity, Region)
        ]

    @property
    def connections(self) -> Iterable[Connection]:
        """
        Returns the connections of the kinematic chain.
        This is a list of connections between the bodies in the kinematic chain
        """
        return self._world.compute_chain_of_connections(self.root, self.tip)

    def assign_to_robot(self, robot: AbstractRobot):
        """
        Assigns the kinematic chain to the given robot. This method ensures that the kinematic chain is only assigned
        to one robot at a time, and raises an error if it is already assigned to another robot.
        """
        if self._robot is not None and self._robot != robot:
            raise ValueError(
                f"Kinematic chain {self.name} is already part of another robot: {self._robot.name}."
            )
        if self._robot is not None:
            return
        self._robot = robot
        if self.manipulator is not None:
            robot.add_manipulator(self.manipulator)
        for sensor in self.sensors:
            robot.add_sensor(sensor)

    def __hash__(self):
        """
        Returns the hash of the kinematic chain, which is based on the root and tip bodies.
        This allows for proper comparison and storage in sets or dictionaries.
        """
        return hash((self.name, self.root, self.tip))


@dataclass
class Arm(KinematicChain):
    """
    Represents an arm of a robot, which is a kinematic chain with a specific tip body.
    An arm has a manipulators and potentially sensors.
    """

    def __hash__(self):
        """
        Returns the hash of the kinematic chain, which is based on the root and tip bodies.
        This allows for proper comparison and storage in sets or dictionaries.
        """
        return hash((self.name, self.root, self.tip))


@dataclass
class Manipulator(RobotView, ABC):
    """
    Abstract base class of robot manipulators. Always has a tool frame.
    """

    tool_frame: KinematicStructureEntity = field(default=None)

    def assign_to_robot(self, robot: AbstractRobot):
        """
        Assigns the manipulator to the given robot. This method ensures that the manipulator is only assigned
        to one robot at a time, and raises an error if it is already assigned to another robot.
        """
        if self._robot is not None and self._robot != robot:
            raise ValueError(
                f"Manipulator {self.name} is already part of another robot: {self._robot.name}."
            )
        if self._robot is not None:
            return
        self._robot = robot

    def __hash__(self):
        """
        Returns the hash of the kinematic chain, which is based on the root and tip bodies.
        This allows for proper comparison and storage in sets or dictionaries.
        """
        return hash((self.name, self.root, self.tool_frame))


@dataclass
class Finger(KinematicChain):
    """
    A finger is a kinematic chain, since it should have an unambiguous tip body, and may contain sensors.
    """

    def __hash__(self):
        """
        Returns the hash of the kinematic chain, which is based on the root and tip bodies.
        This allows for proper comparison and storage in sets or dictionaries.
        """
        return hash((self.name, self.root, self.tip))


@dataclass
class ParallelGripper(Manipulator):
    """
    Represents a gripper of a robot. Contains a collection of fingers and a thumb. The thumb is a specific finger
    that always needs to touch an object when grasping it, ensuring a stable grasp.
    """

    finger: Finger = field(default=None)
    thumb: Finger = field(default=None)

    def assign_to_robot(self, robot: AbstractRobot):
        """
        Assigns the parallel gripper to the given robot and calls the appropriate methods for the its finger and thumb.
         This method ensures that the parallel gripper is only assigned to one robot at a time, and raises an error if
         it is already assigned to another
        """
        if self._robot is not None and self._robot != robot:
            raise ValueError(
                f"ParallelGripper {self.name} is already part of another robot: {self._robot.name}."
            )
        if self._robot is not None:
            return
        self._robot = robot
        robot.add_kinematic_chain(self.finger)
        robot.add_kinematic_chain(self.thumb)

    def __hash__(self):
        """
        Returns the hash of the kinematic chain, which is based on the root and tip bodies.
        This allows for proper comparison and storage in sets or dictionaries.
        """
        return hash((self.name, self.root, self.tool_frame))


@dataclass
class Sensor(RobotView, ABC):
    """
    Abstract base class for any kind of sensor in a robot.
    """

    def assign_to_robot(self, robot: AbstractRobot):
        """
        Assigns the sensor to the given robot. This method ensures that the sensor is only assigned
        to one robot at a time, and raises an error if it is already assigned to another robot.
        """
        if self._robot is not None and self._robot != robot:
            raise ValueError(
                f"Sensor {self.name} is already part of another robot: {self._robot.name}."
            )
        if self._robot is not None:
            return
        self._robot = robot


@dataclass
class FieldOfView:
    """
    Represents the field of view of a camera sensor, defined by the vertical and horizontal angles of the camera's view.
    """

    vertical_angle: float
    horizontal_angle: float


@dataclass
class Camera(Sensor):
    """
    Represents a camera sensor in a robot.
    """

    forward_facing_axis: Vector3 = field(default=None)
    field_of_view: FieldOfView = field(default=None)
    minimal_height: float = 0.0
    maximal_height: float = 1.0

    def __hash__(self):
        """
        Returns the hash of the kinematic chain, which is based on the root and tip bodies.
        This allows for proper comparison and storage in sets or dictionaries.
        """
        return hash((self.name, self.root))


@dataclass
class Neck(KinematicChain):
    """
    Represents a special kinematic chain that connects the head of a robot with a collection of sensors, such as cameras
    and which does not have a manipulator.
    """

    def __hash__(self):
        """
        Returns the hash of the kinematic chain, which is based on the root and tip bodies.
        This allows for proper comparison and storage in sets or dictionaries.
        """
        return hash((self.name, self.root, self.tip))


@dataclass
class Torso(KinematicChain):
    """
    A Torso is a kinematic chain connecting the base of the robot with a collection of other kinematic chains.
    """

    def assign_to_robot(self, robot: AbstractRobot):
        """
        Assigns the torso to the given robot and calls the appropriate method for each of its attached kinematic chains.
         This method ensures that the torso is only assigned to one robot at a time, and raises an error if it is
         already assigned to another robot.
        """
        if self._robot is not None and self._robot != robot:
            raise ValueError(
                f"Torso {self.name} is already part of another robot: {self._robot.name}."
            )
        if self._robot is not None:
            return
        self._robot = robot

    def __hash__(self):
        """
        Returns the hash of the kinematic chain, which is based on the root and tip bodies.
        This allows for proper comparison and storage in sets or dictionaries.
        """
        return hash((self.name, self.root, self.tip))


@dataclass
class AbstractRobot(RootedView, ABC):
    """
    Specification of an abstract robot. A robot consists of:
    - a root body, which is the base of the robot
    - an optional torso, which is a kinematic chain (usually without a manipulator) connecting the base with a collection
        of other kinematic chains
    - an optional collection of manipulator chains, each containing a manipulator, such as a gripper
    - an optional collection of sensor chains, each containing a sensor, such as a camera
    => If a kinematic chain contains both a manipulator and a sensor, it will be part of both collections
    """

    torso: Optional[Torso] = None
    """
    The torso of the robot, which is a kinematic chain connecting the base with a collection of other kinematic chains.
    """

    manipulators: Set[Manipulator] = field(default_factory=set)
    """
    A collection of manipulators in the robot, such as grippers.
    """

    sensors: Set[Sensor] = field(default_factory=set)
    """
    A collection of sensors in the robot, such as cameras.
    """

    manipulator_chains: Set[KinematicChain] = field(default_factory=set)
    """
    A collection of all kinematic chains containing a manipulator, such as a gripper.
    """

    sensor_chains: Set[KinematicChain] = field(default_factory=set)
    """
    A collection of all kinematic chains containing a sensor, such as a camera.
    """

    default_collision_config: CollisionCheckingConfig = field(
        kw_only=True,
        default_factory=lambda: CollisionCheckingConfig(buffer_zone_distance=0.05))

    @property
    def controlled_connections(self) -> Set[ActiveConnection]:
        """
        A subset of the robot's connections that are controlled by a controller.
        """
        return self._world.controlled_connections & set(self.connections)

    @classmethod
    @abstractmethod
    def from_world(cls, world: World) -> Self:
        """
        Creates a robot view from the given world.
        This method constructs the robot view by identifying and organizing the various semantic components of the robot,
        such as manipulators, sensors, and kinematic chains. It is expected to be implemented in subclasses.

        :param world: The world from which to create the robot view.

        :return: A robot view.
        """
        raise NotImplementedError("This method should be implemented in subclasses.")

    @property
    def drive(self) -> Optional[OmniDrive]:
        """
        The connection which the robot uses for driving.
        """
        try:
            parent_connection = self.root.parent_connection
            if isinstance(parent_connection, OmniDrive):
                return parent_connection
        except AttributeError:
            pass

    def add_manipulator(self, manipulator: Manipulator):
        """
        Adds a manipulator to the robot's collection of manipulators.
        """
        self.manipulators.add(manipulator)
        self._views.add(manipulator)
        manipulator.assign_to_robot(self)

    def add_sensor(self, sensor: Sensor):
        """
        Adds a sensor to the robot's collection of sensors.
        """
        self.sensors.add(sensor)
        self._views.add(sensor)
        sensor.assign_to_robot(self)

    def add_torso(self, torso: Torso):
        """
        Adds a torso to the robot's collection of kinematic chains.
        """
        if self.torso is not None:
            raise ValueError(
                f"Robot {self.name} already has a torso: {self.torso.name}."
            )
        self.torso = torso
        self._views.add(torso)
        torso.assign_to_robot(self)

    def add_kinematic_chain(self, kinematic_chain: KinematicChain):
        """
        Adds a kinematic chain to the robot's collection of kinematic chains.
        This can be either a manipulator chain or a sensor chain.
        """
        if kinematic_chain.manipulator is None and not kinematic_chain.sensors:
            logging.warning(
                f"Kinematic chain {kinematic_chain.name} has no manipulator or sensors, so it was skipped. Did you mean to add it to the torso?"
            )
            return
        if kinematic_chain.manipulator is not None:
            self.manipulator_chains.add(kinematic_chain)
        if kinematic_chain.sensors:
            self.sensor_chains.add(kinematic_chain)
        self._views.add(kinematic_chain)
        kinematic_chain.assign_to_robot(self)

    @cached_property
    def unmovable_bodies_with_collision(self) -> Set[Body]:
        result = set()
        for body in self.bodies_with_enabled_collision:
            if not self._world.is_controlled_connection_in_chain(self._world.root, body):
                result.add(body)
        return result

@dataclass
class PR2(AbstractRobot):
    """
    Represents the Personal Robot 2 (PR2), which was originally created by Willow Garage.
    The PR2 robot consists of two arms, each with a parallel gripper, a head with a camera, and a prismatic torso
    """

    neck: Neck = field(default=None)
    left_arm: KinematicChain = field(default=None)
    right_arm: KinematicChain = field(default=None)

    def __hash__(self):
        return hash(self.name)

    def _add_arm(self, arm: KinematicChain, arm_side: str):
        """
        Adds a kinematic chain to the PR2 robot's collection of kinematic chains.
        If the kinematic chain is an arm, it will be added to the left or right arm accordingly.

        :param arm: The kinematic chain to add to the PR2 robot.
        """
        if arm.manipulator is None:
            raise ValueError(f"Arm kinematic chain {arm.name} must have a manipulator.")

        if arm_side == "left":
            self.left_arm = arm
        elif arm_side == "right":
            self.right_arm = arm
        else:
            raise ValueError(
                f"Invalid arm side: {arm_side}. Must be 'left' or 'right'."
            )

        super().add_kinematic_chain(arm)

    def add_left_arm(self, kinematic_chain: KinematicChain):
        """
        Adds a left arm kinematic chain to the PR2 robot.

        :param kinematic_chain: The kinematic chain representing the left arm.
        """
        self._add_arm(kinematic_chain, "left")

    def add_right_arm(self, kinematic_chain: KinematicChain):
        """
        Adds a right arm kinematic chain to the PR2 robot.

        :param kinematic_chain: The kinematic chain representing the right arm.
        """
        self._add_arm(kinematic_chain, "right")

    def add_neck(self, neck: Neck):
        """
        Adds a neck kinematic chain to the PR2 robot.

        :param neck: The neck kinematic chain to add.
        """
        if not neck.sensors:
            raise ValueError(
                f"Neck kinematic chain {neck.name} must have at least one sensor."
            )
        self.neck = neck
        super().add_kinematic_chain(neck)

    @classmethod
    def from_world(cls, world: World) -> Self:
        """
        Creates a PR2 robot view from the given world.

        :param world: The world from which to create the robot view.

        :return: A PR2 robot view.
        """

        robot = cls(
            name=PrefixedName(name="pr2", prefix=world.name),
            root=world.get_kinematic_structure_entity_by_name(
                "base_footprint"
            ),
            _world=world,
        )

        # Create left arm
        left_gripper_thumb = Finger(
            name=PrefixedName("left_gripper_thumb", prefix=robot.name.name),
            root=world.get_kinematic_structure_entity_by_name(
                "l_gripper_l_finger_link"
            ),
            tip=world.get_kinematic_structure_entity_by_name(
                "l_gripper_l_finger_tip_link"
            ),
            _world=world,
        )

        left_gripper_finger = Finger(
            name=PrefixedName("left_gripper_finger", prefix=robot.name.name),
            root=world.get_kinematic_structure_entity_by_name(
                "l_gripper_r_finger_link"
            ),
            tip=world.get_kinematic_structure_entity_by_name(
                "l_gripper_r_finger_tip_link"
            ),
            _world=world,
        )

        left_gripper = ParallelGripper(
            name=PrefixedName("left_gripper", prefix=robot.name.name),
            root=world.get_kinematic_structure_entity_by_name(
                "l_gripper_palm_link"
            ),
            tool_frame=world.get_kinematic_structure_entity_by_name(
                "l_gripper_tool_frame"
            ),
            thumb=left_gripper_thumb,
            finger=left_gripper_finger,
            _world=world,
        )
        left_arm = Arm(
            name=PrefixedName("left_arm", prefix=robot.name.name),
            root=world.get_kinematic_structure_entity_by_name(
                "torso_lift_link"
            ),
            tip=world.get_kinematic_structure_entity_by_name(
                "l_wrist_roll_link"
            ),
            manipulator=left_gripper,
            _world=world,
        )

        robot.add_left_arm(left_arm)

        # Create right arm
        right_gripper_thumb = Finger(
            name=PrefixedName("right_gripper_thumb", prefix=robot.name.name),
            root=world.get_kinematic_structure_entity_by_name(
                "r_gripper_l_finger_link"
            ),
            tip=world.get_kinematic_structure_entity_by_name(
                "r_gripper_l_finger_tip_link"
            ),
            _world=world,
        )
        right_gripper_finger = Finger(
            name=PrefixedName("right_gripper_finger", prefix=robot.name.name),
            root=world.get_kinematic_structure_entity_by_name(
                "r_gripper_r_finger_link"
            ),
            tip=world.get_kinematic_structure_entity_by_name(
                "r_gripper_r_finger_tip_link"
            ),
            _world=world,
        )
        right_gripper = ParallelGripper(
            name=PrefixedName("right_gripper", prefix=robot.name.name),
            root=world.get_kinematic_structure_entity_by_name(
                "r_gripper_palm_link"
            ),
            tool_frame=world.get_kinematic_structure_entity_by_name(
                "r_gripper_tool_frame"
            ),
            thumb=right_gripper_thumb,
            finger=right_gripper_finger,
            _world=world,
        )
        right_arm = Arm(
            name=PrefixedName("right_arm", prefix=robot.name.name),
            root=world.get_kinematic_structure_entity_by_name(
                "torso_lift_link"
            ),
            tip=world.get_kinematic_structure_entity_by_name(
                "r_wrist_roll_link"
            ),
            manipulator=right_gripper,
            _world=world,
        )

        robot.add_right_arm(right_arm)

        # Create camera and neck
<<<<<<< HEAD
        camera = Camera(name=PrefixedName('wide_stereo_optical_frame', prefix=robot.name.name),
                        root=world.get_body_by_name('wide_stereo_optical_frame'),
                        forward_facing_axis=Vector3(0, 0, 1),
                        field_of_view=FieldOfView(horizontal_angle=0.99483, vertical_angle=0.75049),
                        minimal_height=1.27,
                        maximal_height=1.60,
                        _world=world)

        neck = Neck(name=PrefixedName('neck', prefix=robot.name.name),
                    sensors={camera},
                    root=world.get_body_by_name("head_pan_link"),
                    tip=world.get_body_by_name("head_tilt_link"),
                    _world=world)
=======
        camera = Camera(
            name=PrefixedName("wide_stereo_optical_frame", prefix=robot.name.name),
            forward_facing_axis=Vector3(0, 0, 1),
            field_of_view=FieldOfView(horizontal_angle=0.99483, vertical_angle=0.75049),
            minimal_height=1.27,
            maximal_height=1.60,
            _world=world,
        )

        neck = Neck(
            name=PrefixedName("neck", prefix=robot.name.name),
            sensors={camera},
            root=world.get_kinematic_structure_entity_by_name(
                "head_pan_link"
            ),
            tip=world.get_kinematic_structure_entity_by_name(
                "head_tilt_link"
            ),
            _world=world,
        )
>>>>>>> fbb779f2
        robot.add_neck(neck)

        # Create torso
        torso = Torso(
            name=PrefixedName("torso", prefix=robot.name.name),
            root=world.get_kinematic_structure_entity_by_name(
                "torso_lift_link"
            ),
            tip=world.get_kinematic_structure_entity_by_name(
                "torso_lift_link"
            ),
            _world=world,
        )
        robot.add_torso(torso)

        world.add_view(robot, exists_ok=True)

        return robot<|MERGE_RESOLUTION|>--- conflicted
+++ resolved
@@ -3,27 +3,19 @@
 import logging
 from abc import abstractmethod, ABC
 from dataclasses import dataclass, field
-<<<<<<< HEAD
 from functools import cached_property
 from typing import Iterable, Set, TYPE_CHECKING
-=======
-from typing import Iterable, Set
->>>>>>> fbb779f2
 
 from typing_extensions import Optional, Self
 
 from .connections import ActiveConnection, OmniDrive
 from .prefixed_name import PrefixedName
 from .spatial_types.spatial_types import Vector3
-<<<<<<< HEAD
 from .world_entity import Body, RootedView, Connection, CollisionCheckingConfig
+from .world_entity import KinematicStructureEntity, Region
 
 if TYPE_CHECKING:
     from .world import World
-=======
-from .world import World
-from .world_entity import Body, RootedView, Connection, KinematicStructureEntity, Region
->>>>>>> fbb779f2
 
 
 @dataclass
@@ -634,28 +626,14 @@
         robot.add_right_arm(right_arm)
 
         # Create camera and neck
-<<<<<<< HEAD
-        camera = Camera(name=PrefixedName('wide_stereo_optical_frame', prefix=robot.name.name),
-                        root=world.get_body_by_name('wide_stereo_optical_frame'),
+        camera = Camera(
+            name=PrefixedName("wide_stereo_optical_frame", prefix=robot.name.name),
+            root=world.get_body_by_name('wide_stereo_optical_frame'),
                         forward_facing_axis=Vector3(0, 0, 1),
                         field_of_view=FieldOfView(horizontal_angle=0.99483, vertical_angle=0.75049),
                         minimal_height=1.27,
                         maximal_height=1.60,
-                        _world=world)
-
-        neck = Neck(name=PrefixedName('neck', prefix=robot.name.name),
-                    sensors={camera},
-                    root=world.get_body_by_name("head_pan_link"),
-                    tip=world.get_body_by_name("head_tilt_link"),
-                    _world=world)
-=======
-        camera = Camera(
-            name=PrefixedName("wide_stereo_optical_frame", prefix=robot.name.name),
-            forward_facing_axis=Vector3(0, 0, 1),
-            field_of_view=FieldOfView(horizontal_angle=0.99483, vertical_angle=0.75049),
-            minimal_height=1.27,
-            maximal_height=1.60,
-            _world=world,
+                        _world=world,
         )
 
         neck = Neck(
@@ -669,7 +647,6 @@
             ),
             _world=world,
         )
->>>>>>> fbb779f2
         robot.add_neck(neck)
 
         # Create torso
