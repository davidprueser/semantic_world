--- conflicted
+++ resolved
@@ -10,18 +10,12 @@
 
 from .connections import ActiveConnection, OmniDrive
 from .prefixed_name import PrefixedName
-<<<<<<< HEAD
 from .spatial_types.spatial_types import Vector3, Quaternion
-from .world import World
-from .world_entity import Body, RootedView, Connection
-=======
-from .spatial_types.spatial_types import Vector3
 from .world_entity import Body, RootedView, Connection, CollisionCheckingConfig
 from .world_entity import KinematicStructureEntity, Region
 
 if TYPE_CHECKING:
     from .world import World
->>>>>>> a1c62c06
 
 
 @dataclass
@@ -550,61 +544,36 @@
         )
 
         # Create left arm
-<<<<<<< HEAD
-        left_gripper_thumb = Finger(name=PrefixedName('left_gripper_thumb', prefix=robot.name.name),
-                                    root=world.get_body_by_name("l_gripper_l_finger_link"),
-                                    tip=world.get_body_by_name("l_gripper_l_finger_tip_link"),
-                                    _world=world)
-
-        left_gripper_finger = Finger(name=PrefixedName('left_gripper_finger', prefix=robot.name.name),
-                                     root=world.get_body_by_name("l_gripper_r_finger_link"),
-                                     tip=world.get_body_by_name("l_gripper_r_finger_tip_link"),
-                                     _world=world)
+        left_gripper_thumb = Finger(
+            name=PrefixedName("left_gripper_thumb", prefix=robot.name.name),
+            root=world.get_kinematic_structure_entity_by_name(
+                "l_gripper_l_finger_link"
+            ),
+            tip=world.get_kinematic_structure_entity_by_name(
+                "l_gripper_l_finger_tip_link"
+            ),
+            _world=world,
+        )
+
+        left_gripper_finger = Finger(
+            name=PrefixedName("left_gripper_finger", prefix=robot.name.name),
+            root=world.get_kinematic_structure_entity_by_name(
+                "l_gripper_r_finger_link"
+            ),
+            tip=world.get_kinematic_structure_entity_by_name(
+                "l_gripper_r_finger_tip_link"
+            ),
+            _world=world,
+        )
 
         left_gripper = ParallelGripper(name=PrefixedName('left_gripper', prefix=robot.name.name),
-                                       root=world.get_body_by_name("l_gripper_palm_link"),
-                                       tool_frame=world.get_body_by_name("l_gripper_tool_frame"),
+                                       root=world.get_kinematic_structure_entity_by_name("l_gripper_palm_link"),
+                                       tool_frame=world.get_kinematic_structure_entity_by_name("l_gripper_tool_frame"),
                                        front_facing_orientation=Quaternion(0, 0, 0, 1),
                                        front_facing_axis=Vector3(1, 0, 0),
                                        thumb=left_gripper_thumb,
                                        finger=left_gripper_finger,
                                        _world=world)
-=======
-        left_gripper_thumb = Finger(
-            name=PrefixedName("left_gripper_thumb", prefix=robot.name.name),
-            root=world.get_kinematic_structure_entity_by_name(
-                "l_gripper_l_finger_link"
-            ),
-            tip=world.get_kinematic_structure_entity_by_name(
-                "l_gripper_l_finger_tip_link"
-            ),
-            _world=world,
-        )
-
-        left_gripper_finger = Finger(
-            name=PrefixedName("left_gripper_finger", prefix=robot.name.name),
-            root=world.get_kinematic_structure_entity_by_name(
-                "l_gripper_r_finger_link"
-            ),
-            tip=world.get_kinematic_structure_entity_by_name(
-                "l_gripper_r_finger_tip_link"
-            ),
-            _world=world,
-        )
-
-        left_gripper = ParallelGripper(
-            name=PrefixedName("left_gripper", prefix=robot.name.name),
-            root=world.get_kinematic_structure_entity_by_name(
-                "l_gripper_palm_link"
-            ),
-            tool_frame=world.get_kinematic_structure_entity_by_name(
-                "l_gripper_tool_frame"
-            ),
-            thumb=left_gripper_thumb,
-            finger=left_gripper_finger,
-            _world=world,
-        )
->>>>>>> a1c62c06
         left_arm = Arm(
             name=PrefixedName("left_arm", prefix=robot.name.name),
             root=world.get_kinematic_structure_entity_by_name(
@@ -620,29 +589,6 @@
         robot.add_left_arm(left_arm)
 
         # Create right arm
-<<<<<<< HEAD
-        right_gripper_thumb = Finger(name=PrefixedName('right_gripper_thumb', prefix=robot.name.name),
-                                     root=world.get_body_by_name("r_gripper_l_finger_link"),
-                                     tip=world.get_body_by_name("r_gripper_l_finger_tip_link"),
-                                     _world=world)
-        right_gripper_finger = Finger(name=PrefixedName('right_gripper_finger', prefix=robot.name.name),
-                                      root=world.get_body_by_name("r_gripper_r_finger_link"),
-                                      tip=world.get_body_by_name("r_gripper_r_finger_tip_link"),
-                                      _world=world)
-        right_gripper = ParallelGripper(name=PrefixedName('right_gripper', prefix=robot.name.name),
-                                        root=world.get_body_by_name("r_gripper_palm_link"),
-                                        tool_frame=world.get_body_by_name("r_gripper_tool_frame"),
-                                        front_facing_orientation=Quaternion(0, 0, 0, 1),
-                                        front_facing_axis=Vector3(1, 0, 0),
-                                        thumb=right_gripper_thumb,
-                                        finger=right_gripper_finger,
-                                        _world=world)
-        right_arm = Arm(name=PrefixedName('right_arm', prefix=robot.name.name),
-                        root=world.get_body_by_name("torso_lift_link"),
-                        tip=world.get_body_by_name("r_wrist_roll_link"),
-                        manipulator=right_gripper,
-                        _world=world)
-=======
         right_gripper_thumb = Finger(
             name=PrefixedName("right_gripper_thumb", prefix=robot.name.name),
             root=world.get_kinematic_structure_entity_by_name(
@@ -671,6 +617,8 @@
             tool_frame=world.get_kinematic_structure_entity_by_name(
                 "r_gripper_tool_frame"
             ),
+            front_facing_orientation=Quaternion(0, 0, 0, 1),
+            front_facing_axis=Vector3(1, 0, 0),
             thumb=right_gripper_thumb,
             finger=right_gripper_finger,
             _world=world,
@@ -686,7 +634,6 @@
             manipulator=right_gripper,
             _world=world,
         )
->>>>>>> a1c62c06
 
         robot.add_right_arm(right_arm)
 
@@ -701,15 +648,6 @@
                         _world=world,
         )
 
-<<<<<<< HEAD
-        neck = Neck(name=PrefixedName('neck', prefix=robot.name.name),
-                    sensors={camera},
-                    root=world.get_body_by_name("head_pan_link"),
-                    tip=world.get_body_by_name("head_tilt_link"),
-                    pitch_body=world.get_body_by_name("head_tilt_link"),
-                    yaw_body=world.get_body_by_name("head_pan_link"),
-                    _world=world)
-=======
         neck = Neck(
             name=PrefixedName("neck", prefix=robot.name.name),
             sensors={camera},
@@ -719,9 +657,10 @@
             tip=world.get_kinematic_structure_entity_by_name(
                 "head_tilt_link"
             ),
-            _world=world,
-        )
->>>>>>> a1c62c06
+            pitch_body=world.get_kinematic_structure_entity_by_name("head_tilt_link"),
+            yaw_body=world.get_kinematic_structure_entity_by_name("head_pan_link"),
+            _world=world,
+        )
         robot.add_neck(neck)
 
         # Create torso
