--- conflicted
+++ resolved
@@ -1,6 +1,5 @@
 from __future__ import annotations
 
-<<<<<<< HEAD
 from collections import deque
 from collections.abc import Iterable
 from dataclasses import dataclass, field, fields
@@ -10,15 +9,12 @@
 from numpy import ndarray
 
 from .geometry import Shape, BoundingBox, BoundingBoxCollection
+from dataclasses import dataclass, field
+from typing import List, Optional, TYPE_CHECKING
+
+from .geometry import Shape
 from .prefixed_name import PrefixedName
 from .spatial_types.spatial_types import TransformationMatrix, Expression, Point3
-=======
-from dataclasses import dataclass, field
-from typing import List, Optional, TYPE_CHECKING
-
-from .geometry import Shape
-from .prefixed_name import PrefixedName
->>>>>>> 89803656
 from .spatial_types import spatial_types as cas
 from .spatial_types.spatial_types import TransformationMatrix, Expression
 from .types import NpMatrix4x4
@@ -108,7 +104,6 @@
         return self._world.compute_parent_body(self)
 
     @property
-<<<<<<< HEAD
     def bounding_box_collection(self) -> BoundingBoxCollection:
         """
         Return the bounding box collection of the link with the given name.
@@ -150,14 +145,11 @@
 
 
     @property
-    def global_pose(self) -> np.ndarray:
-=======
     def global_pose(self) -> NpMatrix4x4:
         """
         Computes the pose of the body in the world frame.
         :return: 4x4 transformation matrix.
         """
->>>>>>> 89803656
         return self._world.compute_forward_kinematics_np(self._world.root, self)
 
 
