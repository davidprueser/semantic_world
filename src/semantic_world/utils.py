from __future__ import annotations

import importlib
import os
<<<<<<< HEAD
=======
import weakref
>>>>>>> df53a2a3
from copy import deepcopy
from dataclasses import dataclass
from functools import lru_cache, wraps
<<<<<<< HEAD
import trimesh
from typing_extensions import Any, Tuple
from xml.etree import ElementTree as ET
import weakref
=======
from ament_index_python import PackageNotFoundError
from typing_extensions import Any, Tuple, Iterable
from xml.etree import ElementTree as ET

from typing_extensions import Any, Tuple
>>>>>>> df53a2a3


class IDGenerator:
    """
    A class that generates incrementing, unique IDs and caches them for every object this is called on.
    """

    _counter = 0
    """
    The counter of the unique IDs.
    """

    def __init__(self):
        self._counter = 0
        self._by_obj = weakref.WeakKeyDictionary()  # type: ignore[var-annotated]

    def __call__(self, obj: Any) -> int:
        """
        Creates a unique ID and caches it for every object this is called on.

        :param obj: The object to generate a unique ID for, must be hashable.
        :return: The unique ID.
        """
        try:
            return self._by_obj[obj]
        except KeyError:
            self._counter += 1
            self._by_obj[obj] = self._counter
            return self._counter


class suppress_stdout_stderr(object):
    """
    A context manager for doing a "deep suppression" of stdout and stderr in
    Python, i.e. will suppress all prints, even if the print originates in a
    compiled C/Fortran sub-function.

    This will not suppress raised exceptions, since exceptions are printed
    to stderr just before a script exits, and after the context manager has
    exited (at least, I think that is why it lets exceptions through).
    Copied from https://stackoverflow.com/questions/11130156/suppress-stdout-stderr-print-from-python-functions
    """

    def __init__(self):
        # Open a pair of null files
        self.null_fds = [os.open(os.devnull, os.O_RDWR) for _ in range(2)]
        # Save the actual stdout (1) and stderr (2) file descriptors.
        self.save_fds = [os.dup(1), os.dup(2)]

    def __enter__(self):
        # Assign the null pointers to stdout and stderr.
        # This one is not needed for URDF parsing output
        # os.dup2(self.null_fds[0], 1)
        os.dup2(self.null_fds[1], 2)

    def __exit__(self, *_):
        # Re-assign the real stdout/stderr back to (1) and (2)
        # This one is not needed for URDF parsing output
        # os.dup2(self.save_fds[0], 1)
        os.dup2(self.save_fds[1], 2)
        # Close all file descriptors
        for fd in self.null_fds + self.save_fds:
            os.close(fd)


def hacky_urdf_parser_fix(
    urdf: str, blacklist: Tuple[str] = ("transmission", "gazebo")
) -> str:
    # Parse input string
    root = ET.fromstring(urdf)

    # Iterate through each section in the blacklist
    for section_name in blacklist:
        # Find all sections with the given name and remove them
        for elem in root.findall(f".//{section_name}"):
            parent = root.find(f".//{section_name}/..")
            if parent is not None:
                parent.remove(elem)

    # Turn back to string
    return ET.tostring(root, encoding="unicode")


def robot_name_from_urdf_string(urdf_string: str) -> str:
    """
    Returns the name defined in the robot tag, e.g., 'pr2' from <robot name="pr2"> ... </robot>.
    :param urdf_string: URDF string
    :return: Extracted name
    """
    return urdf_string.split('robot name="')[1].split('"')[0]


def copy_lru_cache(maxsize=None, typed=False):
    def decorator(func):
        cached_func = lru_cache(maxsize=maxsize, typed=typed)(func)

        @wraps(func)
        def wrapper(*args, **kwargs):
            result = cached_func(*args, **kwargs)
            return deepcopy(result)

        # Preserve lru_cache methods
        wrapper.cache_info = cached_func.cache_info
        wrapper.cache_clear = cached_func.cache_clear

        return wrapper

    return decorator


def bpy_installed() -> bool:
    try:
        import bpy

        return True
    except ImportError:
        return False


def rclpy_installed() -> bool:
    try:
        import rclpy

        return True
    except ImportError:
        return False


def tracy_installed() -> bool:
    try:
        from ament_index_python.packages import get_package_share_directory

        pkg_name = "iai_tracy_description"

        if get_package_share_directory(pkg_name):
            return True
        return False
    except (ImportError, PackageNotFoundError, ValueError):
        return False

def hsrb_installed() -> bool:
    try:
        from ament_index_python.packages import get_package_share_directory

        pkg_name = "hsr_description"

        if get_package_share_directory(pkg_name):
            return True
        return False
    except (ImportError, PackageNotFoundError, ValueError):
        return False


def get_semantic_world_directory_root(file_path: str) -> str:
    """
    Get the root directory of the semantic world given a file path that lays in it.

    :param file_path: Path to the file
    :return: Root directory of the semantic world
    """
    if not os.path.exists(file_path):
        raise ValueError(f"File {file_path} does not exist")

    current_dir = os.path.abspath(file_path)

    # Loop until we reach the root directory (cross-platform)
    while True:
        if os.path.exists(os.path.join(current_dir, "pyproject.toml")):
            return current_dir
        parent_dir = os.path.dirname(current_dir)
        if parent_dir == current_dir:
            break
        current_dir = parent_dir

    raise ValueError(
        f"Could not find pyproject.toml in any parent directory of {file_path}"
    )


<<<<<<< HEAD
@dataclass
class VisualizeTrimesh:
    """
    Visualize the collision of an object in the world, based on the geometry and colors added to the scene. .
    """

    def __post_init__(self):
        self.scene = trimesh.Scene()

    def visualize(self, viewer=None, **kwargs):
        """
        Visualize the scene, based on the geometry and colors added to the scene.
        :param viewer: The viewer to use for visualization.
        """
        self.scene.show(viewer=viewer, **kwargs)

    def add_mesh(self, mesh: trimesh.Trimesh, color: Tuple[int, int, int, int] = (255, 255, 255, 255)):
        """
        Add geometry to the scene.
        :param mesh: The geometry to add.
        :param color: The color of the geometry.
        """
        mesh.visual.face_colors = color
        self.scene.add_geometry(mesh)
=======
def type_string_to_type(type_string: str) -> type:
    """
    Convert a string representation of a type to the actual type.

    :param type_string: The string representation of the type, e.g., 'module.submodule.ClassName'.
    :return: The actual type.
    """
    module_path, class_name = type_string.rsplit(".", 1)
    module = importlib.import_module(module_path)
    return getattr(module, class_name)
>>>>>>> df53a2a3
<|MERGE_RESOLUTION|>--- conflicted
+++ resolved
@@ -2,25 +2,18 @@
 
 import importlib
 import os
-<<<<<<< HEAD
-=======
 import weakref
->>>>>>> df53a2a3
 from copy import deepcopy
 from dataclasses import dataclass
 from functools import lru_cache, wraps
-<<<<<<< HEAD
 import trimesh
 from typing_extensions import Any, Tuple
-from xml.etree import ElementTree as ET
-import weakref
-=======
 from ament_index_python import PackageNotFoundError
 from typing_extensions import Any, Tuple, Iterable
 from xml.etree import ElementTree as ET
+import weakref
 
 from typing_extensions import Any, Tuple
->>>>>>> df53a2a3
 
 
 class IDGenerator:
@@ -161,6 +154,7 @@
     except (ImportError, PackageNotFoundError, ValueError):
         return False
 
+
 def hsrb_installed() -> bool:
     try:
         from ament_index_python.packages import get_package_share_directory
@@ -200,7 +194,6 @@
     )
 
 
-<<<<<<< HEAD
 @dataclass
 class VisualizeTrimesh:
     """
@@ -217,7 +210,11 @@
         """
         self.scene.show(viewer=viewer, **kwargs)
 
-    def add_mesh(self, mesh: trimesh.Trimesh, color: Tuple[int, int, int, int] = (255, 255, 255, 255)):
+    def add_mesh(
+        self,
+        mesh: trimesh.Trimesh,
+        color: Tuple[int, int, int, int] = (255, 255, 255, 255),
+    ):
         """
         Add geometry to the scene.
         :param mesh: The geometry to add.
@@ -225,7 +222,8 @@
         """
         mesh.visual.face_colors = color
         self.scene.add_geometry(mesh)
-=======
+
+
 def type_string_to_type(type_string: str) -> type:
     """
     Convert a string representation of a type to the actual type.
@@ -235,5 +233,4 @@
     """
     module_path, class_name = type_string.rsplit(".", 1)
     module = importlib.import_module(module_path)
-    return getattr(module, class_name)
->>>>>>> df53a2a3
+    return getattr(module, class_name)