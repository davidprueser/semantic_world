--- conflicted
+++ resolved
@@ -1,12 +1,6 @@
 from __future__ import annotations
 
-<<<<<<< HEAD
-from typing import Optional
-=======
-from typing import Type
->>>>>>> 00d34231
-
-from typing_extensions import List, TYPE_CHECKING
+from typing_extensions import Optional, List, Type, TYPE_CHECKING
 
 from .prefixed_name import PrefixedName
 
