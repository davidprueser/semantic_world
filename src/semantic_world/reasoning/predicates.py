import itertools

import numpy as np
import trimesh.boolean
from entity_query_language import let, an, entity, contains, and_, not_, the, predicate
from random_events.interval import Interval
from typing_extensions import List, Optional

from ..collision_checking.collision_detector import CollisionCheck, Collision
from ..collision_checking.trimesh_collision_detector import TrimeshCollisionDetector
from ..datastructures.prefixed_name import PrefixedName
from ..datastructures.variables import SpatialVariables
from ..robots import (
    Camera,
    Manipulator,
    AbstractRobot,
    ParallelGripper,
    Arm,
)
from ..spatial_computations.ik_solver import (
    MaxIterationsException,
    UnreachableException,
)
from ..spatial_computations.raytracer import RayTracer
from ..spatial_types.spatial_types import TransformationMatrix
from ..world import World
from ..world_description.connections import FixedConnection
from ..world_description.world_entity import Body, Region, KinematicStructureEntity


def stable(obj: Body) -> bool:
    """
    Checks if an object is stable in the world. Stable meaning that its position will not change after simulating
    physics in the World. This will be done by simulating the world for 10 seconds and comparing
    the previous coordinates with the coordinates after the simulation.

    :param obj: The object which should be checked
    :return: True if the given object is stable in the world False else
    """
    raise NotImplementedError("Needs multiverse")


def contact(
    body1: Body,
    body2: Body,
    threshold: float = 0.001,
) -> bool:
    """
    Checks if two objects are in contact or not.

    :param body1: The first object
    :param body2: The second object
    :param threshold: The threshold for contact detection
    :return: True if the two objects are in contact False else
    """
    tcd = TrimeshCollisionDetector(body1._world)
    result = tcd.check_collision_between_bodies(body1, body2)

    if result is None:
        return False
    return result.contact_distance < threshold


def robot_in_collision(
    robot: AbstractRobot,
    ignore_collision_with: Optional[List[Body]] = None,
    threshold: float = 0.001,
) -> List[Collision]:
    """
    Check if the robot collides with any object in the world at the given pose.

    :param robot: The robot object
    :param ignore_collision_with: A list of objects to ignore collision with
    :param threshold: The threshold for contact detection
    :return: True if the robot collides with any object, False otherwise
    """

    if ignore_collision_with is None:
        ignore_collision_with = []

    body = let("body", type_=Body, domain=robot._world.bodies_with_enabled_collision)
    possible_collisions_bodies = an(
        entity(
            body,
            and_(
                not_(contains(robot.bodies, body)),
                not_(contains(ignore_collision_with, body)),
            ),
        ),
    ).evaluate()

    tcd = TrimeshCollisionDetector(robot._world)

    collisions = tcd.check_collisions(
        {
            CollisionCheck(robot_body, collision_body, threshold, robot._world)
            for robot_body, collision_body in itertools.product(
                robot.bodies_with_collisions, possible_collisions_bodies
            )
        }
    )
    return collisions


def robot_holds_body(robot: AbstractRobot, body: Body) -> bool:
    """
    Check if a robot is holding an object.

    :param robot: The robot object
    :param body: The body to check if it is picked
    :return: True if the robot is holding the object, False otherwise
    """
    grippers = an(
        entity(
            g := let("gripper", ParallelGripper, robot._world.views), g._robot == robot
        )
    ).evaluate()

    return any([is_body_in_gripper(body, gripper) > 0.0 for gripper in grippers])


def get_visible_bodies(camera: Camera) -> List[KinematicStructureEntity]:
    """
    Get all bodies and regions that are visible from the given camera using a segmentation mask.

    :param camera: The camera for which the visible objects should be returned
    :return: A list of bodies/regions that are visible from the camera
    """
    rt = RayTracer(camera._world)
    rt.update_scene()

    # This ignores the camera orientation and sets it to identity
    cam_pose = np.eye(4, dtype=float)
    cam_pose[:3, 3] = camera.root.global_pose.to_np()[:3, 3]

    seg = rt.create_segmentation_mask(
<<<<<<< HEAD
        TransformationMatrix(cam_pose, reference_frame=camera._world.root),
        resolution=256,
=======
        TransformationMatrix(cam_pose, camera._world.root), resolution=256
>>>>>>> 7350e789
    )
    indices = np.unique(seg)
    indices = indices[indices > -1]
    bodies = [camera._world.kinematic_structure[i] for i in indices]

    return bodies


def visible(camera: Camera, obj: KinematicStructureEntity) -> bool:
    """
    Checks if a body/region is visible by the given camera.
    """
    return obj in get_visible_bodies(camera)


def occluding_bodies(camera: Camera, body: Body) -> List[Body]:
    """
    Determines the bodies that occlude a given body in the scene as seen from a specified camera.

    This function uses a ray-tracing approach to check occlusion. Every body that hides anything from the target body
    is an occluding body.

    :param camera: The camera for which the occluding bodies should be returned
    :param body: The body for which the occluding bodies should be returned
    :return: A list of bodies that are occluding the given body.
    """

    # get camera pose
    camera_pose = np.eye(4, dtype=float)
    camera_pose[:3, 3] = camera.root.global_pose.to_np()[:3, 3]
    camera_pose = TransformationMatrix(camera_pose, reference_frame=camera._world.root)

    # create a world only containing the target body
    world_without_occlusion = World()
    root = Body(name=PrefixedName("root"))
    with world_without_occlusion.modify_world():
        world_without_occlusion.add_body(root)
        copied_body = Body.from_json(body.to_json())
        root_to_copied_body = FixedConnection(
            parent=root,
            child=copied_body,
            _world=world_without_occlusion,
            origin_expression=body.global_pose,
        )
        world_without_occlusion.add_connection(root_to_copied_body)

    # get segmentation mask without occlusion
    ray_tracer_without_occlusion = RayTracer(world_without_occlusion)
    ray_tracer_without_occlusion.update_scene()
    segmentation_mask_without_occlusion = (
        ray_tracer_without_occlusion.create_segmentation_mask(
            camera_pose, resolution=256
        )
    )

    # get segmentation mask with occlusion
    ray_tracer_with_occlusion = RayTracer(camera._world)
    ray_tracer_with_occlusion.update_scene()
    segmentation_mask_with_occlusion = (
        ray_tracer_with_occlusion.create_segmentation_mask(camera_pose, resolution=256)
    )

    mask_without_occluders = segmentation_mask_without_occlusion[
        segmentation_mask_without_occlusion == copied_body.index
    ].nonzero()

    mask_with_occluders = segmentation_mask_with_occlusion[
        mask_without_occluders != body.index
    ]
    indices = np.unique(mask_with_occluders)
    indices = indices[indices > -1]
    bodies = [camera._world.kinematic_structure[i] for i in indices]
    return bodies


def reachable(pose: TransformationMatrix, root: Body, tip: Body) -> bool:
    """
    Checks if a manipulator can reach a given position.
    This is determined by inverse kinematics.

    :param pose: The pose to reach
    :param root: The root of the kinematic chain.
    :param tip: The threshold between the end effector and the position.
    :return: True if the end effector is closer than the threshold to the target position, False in every other case
    """
    try:
        root._world.compute_inverse_kinematics(
            root=root, tip=tip, target=pose, max_iterations=1000
        )
    except MaxIterationsException as e:
        return False
    except UnreachableException as e:
        return False
    return True


def blocking(
    pose: TransformationMatrix,
    root: Body,
    tip: Body,
) -> List[Collision]:
    """
    Get the bodies that are blocking the robot from reaching a given position.
    The blocking are all bodies that are in collision with the robot when reaching for the pose.

    :param pose: The pose to reach
    :param root: The root of the kinematic chain.
    :param tip: The threshold between the end effector and the position.
    :return: A list of bodies the robot is in collision with when reaching for the specified object or None if the pose or object is not reachable.
    """
    result = root._world.compute_inverse_kinematics(
        root=root, tip=tip, target=pose, max_iterations=1000
    )
    with root._world.modify_world():
        for dof, state in result.items():
            root._world.state[dof.name].position = state

    robot = the(
        entity(r := let("robot", AbstractRobot, root._world.views), tip in r.bodies)
    ).evaluate()
    return robot_in_collision(robot, [])


def is_supported_by(
    supported_body: Body, supporting_body: Body, max_intersection_height: float = 0.1
) -> bool:
    """
    Checks if one object is supporting another object.

    :param supported_body: Object that is supported
    :param supporting_body: Object that potentially supports the first object
    :param max_intersection_height: Maximum height of the intersection between the two objects.
    If the intersection is higher than this value, the check returns False due to unhandled clipping.
    :return: True if the second object is supported by the first object, False otherwise
    """
    if below(supported_body, supporting_body, supported_body.global_pose):
        return False
    bounding_box_supported_body = (
        supported_body.collision.as_bounding_box_collection_at_origin(
            TransformationMatrix(reference_frame=supported_body)
        ).event
    )
    bounding_box_supporting_body = (
        supporting_body.collision.as_bounding_box_collection_at_origin(
            TransformationMatrix(reference_frame=supported_body)
        ).event
    )

    intersection = (
        bounding_box_supported_body & bounding_box_supporting_body
    ).bounding_box()

    if intersection.is_empty():
        return False

    z_intersection: Interval = intersection[SpatialVariables.z.value]
    size = sum([si.upper - si.lower for si in z_intersection.simple_sets])
    return size < max_intersection_height


def is_body_in_gripper(
    body: Body, gripper: ParallelGripper, sample_size: int = 100
) -> float:
    """
    Check if the body in the gripper.

    This method samples random rays between the finger and the thumb and returns the marginal probability that the rays
    intersect.

    :param body: The body for which the check should be done.
    :param gripper: The gripper for which the check should be done.
    :param sample_size: The number of rays to sample.

    :return: The percentage of rays between the fingers that hit the body.
    """

    # Retrieve meshes in local frames
    thumb_mesh = gripper.thumb.tip.collision.combined_mesh.copy()
    finger_mesh = gripper.finger.tip.collision.combined_mesh.copy()
    body_mesh = body.collision.combined_mesh.copy()

    # Transform copies of the meshes into the world frame
    body_mesh.apply_transform(body.global_pose.to_np())
    thumb_mesh.apply_transform(gripper.thumb.tip.global_pose.to_np())
    finger_mesh.apply_transform(gripper.finger.tip.global_pose.to_np())

    # get random points from thumb mesh
    finger_points = trimesh.sample.sample_surface(finger_mesh, sample_size)[0]
    thumb_points = trimesh.sample.sample_surface(thumb_mesh, sample_size)[0]

    rt = RayTracer(gripper._world)
    rt.update_scene()

    points, index_ray, bodies = rt.ray_test(finger_points, thumb_points)
    return len([b for b in bodies if b == body]) / sample_size


def is_body_in_region(body: Body, region: Region) -> float:
    """
    Check if the body is in the region by computing the fraction of the body's
    collision volume that lies inside the region's area volume.

    Implementation detail: both the body and region meshes are defined in their
    respective local frames; we must transform them into a common (world) frame
    using their global poses before computing the boolean intersection.

    :param body: The body for which the check should be done.
    :param region: The region to check if the body is in.
    :return: The percentage (0.0..1.0) of the body's volume that lies in the region.
    """
    # Retrieve meshes in local frames
    body_mesh_local = body.collision.combined_mesh
    region_mesh_local = region.area.combined_mesh

    # Transform copies of the meshes into the world frame
    body_mesh = body_mesh_local.copy().apply_transform(body.global_pose.to_np())
    region_mesh = region_mesh_local.copy().apply_transform(region.global_pose.to_np())
    intersection = trimesh.boolean.intersection([body_mesh, region_mesh])

    # no body volume -> zero fraction
    body_volume = body_mesh.volume
    if body_volume <= 1e-12:
        return 0.0

    return intersection.volume / body_volume


def left_of(body: Body, other: Body, point_of_view: TransformationMatrix) -> bool:
    """
    Check if the body is left of the other body if you are looking from the point of view.

    The "left" direction is taken as the -Y axis of the given point of view.
    The comparison is done using the centers of mass computed from the bodies' collision geometry.

    :param body: The body for which the check should be done.
    :param other: The other body.
    :param point_of_view: The reference spot from where to look at the bodies.
    :return: True if the body is left of the other body, False otherwise
    """
    return _signed_distance_along_direction(body, other, point_of_view, 1) > 0.0


def right_of(body: Body, other: Body, point_of_view: TransformationMatrix) -> bool:
    """
    Check if the body is right of the other body if you are looking from the point of view.

    The "right" direction is taken as the +Y axis of the given point of view.
    The comparison is done using the centers of mass computed from the bodies' collision geometry.

    :param body: The body for which the check should be done.
    :param other: The other body.
    :param point_of_view: The reference pose that defines the up direction for the comparison.
    :return: True if the body is right of the other body, False otherwise
    """
    return _signed_distance_along_direction(body, other, point_of_view, 1) < 0.0


def above(body: Body, other: Body, point_of_view: TransformationMatrix) -> bool:
    """
    Check if the body is above the other body with respect to the point_of_view's up direction (+Z axis).

    The "up" direction is taken as the +Z axis of the given point_of_view.
    The comparison is done using the centers of mass computed from the bodies' collision geometry.

    :param body: The body for which the check should be done.
    :param other: The other body.
    :param point_of_view: The reference spot from where to look at the bodies.
    :return: True if the center of mass of "body" is above that of "other" along the point_of_view's +Z axis.
    """
    return _signed_distance_along_direction(body, other, point_of_view, 2) > 0.0


def below(body: Body, other: Body, point_of_view: TransformationMatrix) -> bool:
    """
    Check if the body is below the other body with respect to the point of view's up direction (+Z axis).

    The "below" direction is taken as the -Z axis of the given point of view.
    The comparison is done using the centers of mass computed from the bodies' collision geometry.

    :param body: The body for which the check should be done.
    :param other: The other body.
    :param point_of_view: The reference spot from where to look at the bodies.
    :return: True if the center of mass of "body" is below that of "other" along the point_of_view's +Z axis.
    """
    return _signed_distance_along_direction(body, other, point_of_view, 2) < 0.0


def behind(body: Body, other: Body, point_of_view: TransformationMatrix) -> bool:
    """
    Check if the body is behind the other body if you are looking from the point of view.

    The "behind" direction is defined as the -X axis of the given point of view.
    The comparison is done using the centers of mass computed from the bodies' collision
    geometry.

    :param body: The body for which the check should be done.
    :param other: The other body.
    :param point_of_view: The reference spot from where to look at the bodies.
    :return: True if the body is behind the other body, False otherwise
    """
    return _signed_distance_along_direction(body, other, point_of_view, 0) < 0.0


def in_front_of(body: Body, other: Body, point_of_view: TransformationMatrix) -> bool:
    """
    Check if the body is in front of another body if you are looking from the point of view.

    The "front" direction is defined as the +X axis of the given point of view.
    The comparison is done using the centers of mass computed from the bodies' collision
    geometry.

    :param body: The body for which the check should be done.
    :param other: The other body.
    :param point_of_view: The reference spot from where to look at the bodies.
    :return: True if the body is in front of the other body, False otherwise
    """
    return _signed_distance_along_direction(body, other, point_of_view, 0) > 0.0


def _center_of_mass_in_world(b: Body) -> np.ndarray:
    """
    Compute the center of mass of an object in the world coordinate frame.
    :param b: The body to compute the center of mass of.
    :return: The bodies center of mass as a 3D array.
    """
    # Center of mass in the body's local frame (collision geometry)
    com_local = b.collision.combined_mesh.center_mass  # (3,)
    # Transform to world frame using the body's global pose
    T_bw = b.global_pose.to_np()  # body -> world
    com_h = np.array([com_local[0], com_local[1], com_local[2], 1.0], dtype=float)
    return (T_bw @ com_h)[:3]


def _signed_distance_along_direction(
    body: Body, other: Body, point_of_view: TransformationMatrix, index: int
) -> float:
    """
    Calculate the spatial relation between two bodies with respect to a given
    reference point and a specified axis index. This function computes the
    signed distance along a specified direction derived from the reference point
    to compare the positions of the centers of mass of the two bodies.

    :param body: The first body for which the spatial relation is calculated.
    :param other: The second body to which the spatial relation is compared.
    :param point_of_view: Transformation matrix that provides the reference
        frame for the calculation.
    :param index: The index of the axis in the transformation matrix along which
        the spatial relation is computed.
    :return: The signed distance between the first and the second body's centers
        of mass along the given direction. A positive result indicates that the
        first body's center of mass is further along the direction of the
        specified axis than the second body's center of mass.
    """
    ref_np = point_of_view.to_np()
    front_world = ref_np[:3, index]
    front_norm = front_world / (np.linalg.norm(front_world) + 1e-12)

    s_body = float(np.dot(front_norm, _center_of_mass_in_world(body)))
    s_other = float(np.dot(front_norm, _center_of_mass_in_world(other)))
    return s_body - s_other<|MERGE_RESOLUTION|>--- conflicted
+++ resolved
@@ -134,12 +134,8 @@
     cam_pose[:3, 3] = camera.root.global_pose.to_np()[:3, 3]
 
     seg = rt.create_segmentation_mask(
-<<<<<<< HEAD
         TransformationMatrix(cam_pose, reference_frame=camera._world.root),
         resolution=256,
-=======
-        TransformationMatrix(cam_pose, camera._world.root), resolution=256
->>>>>>> 7350e789
     )
     indices = np.unique(seg)
     indices = indices[indices > -1]
