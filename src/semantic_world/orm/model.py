--- conflicted
+++ resolved
@@ -69,13 +69,9 @@
     y: float
     z: float
 
-<<<<<<< HEAD
-    reference_frame: Optional[KinematicStructureEntity] = field(init=False, default=None)
-=======
-    reference_frame: Optional[KinematicStructureEntity] = field(
-        init=False, default=None
-    )
->>>>>>> df53a2a3
+    reference_frame: Optional[KinematicStructureEntity] = field(
+        init=False, default=None
+    )
 
     @classmethod
     def create_instance(cls, obj: Vector3):
@@ -96,13 +92,9 @@
     y: float
     z: float
 
-<<<<<<< HEAD
-    reference_frame: Optional[KinematicStructureEntity] = field(init=False, default=None)
-=======
-    reference_frame: Optional[KinematicStructureEntity] = field(
-        init=False, default=None
-    )
->>>>>>> df53a2a3
+    reference_frame: Optional[KinematicStructureEntity] = field(
+        init=False, default=None
+    )
 
     @classmethod
     def create_instance(cls, obj: Point3):
@@ -122,13 +114,9 @@
     z: float
     w: float
 
-<<<<<<< HEAD
-    reference_frame: Optional[KinematicStructureEntity] = field(init=False, default=None)
-=======
-    reference_frame: Optional[KinematicStructureEntity] = field(
-        init=False, default=None
-    )
->>>>>>> df53a2a3
+    reference_frame: Optional[KinematicStructureEntity] = field(
+        init=False, default=None
+    )
 
     @classmethod
     def create_instance(cls, obj: Quaternion):
@@ -150,13 +138,9 @@
 @dataclass
 class RotationMatrixMapping(AlternativeMapping[RotationMatrix]):
     rotation: Quaternion
-<<<<<<< HEAD
-    reference_frame: Optional[KinematicStructureEntity] = field(init=False, default=None)
-=======
-    reference_frame: Optional[KinematicStructureEntity] = field(
-        init=False, default=None
-    )
->>>>>>> df53a2a3
+    reference_frame: Optional[KinematicStructureEntity] = field(
+        init=False, default=None
+    )
 
     @classmethod
     def create_instance(cls, obj: RotationMatrix):
@@ -174,13 +158,9 @@
 class TransformationMatrixMapping(AlternativeMapping[TransformationMatrix]):
     position: Point3
     rotation: Quaternion
-<<<<<<< HEAD
-    reference_frame: Optional[KinematicStructureEntity] = field(init=False, default=None)
-=======
-    reference_frame: Optional[KinematicStructureEntity] = field(
-        init=False, default=None
-    )
->>>>>>> df53a2a3
+    reference_frame: Optional[KinematicStructureEntity] = field(
+        init=False, default=None
+    )
     child_frame: Optional[KinematicStructureEntity] = field(init=False, default=None)
 
     @classmethod
