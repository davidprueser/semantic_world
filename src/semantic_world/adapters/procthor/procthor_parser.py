import json
import logging
import math
from dataclasses import dataclass, field
from functools import cached_property
from pathlib import Path
from typing import Dict, Tuple, Union, Set, Any, Self

import numpy as np
from entity_query_language import the, entity, let, symbolic_mode
from ormatic.eql_interface import eql_to_sql
from sqlalchemy.exc import NoResultFound
from sqlalchemy.orm import Session

from ...datastructures.prefixed_name import PrefixedName
from ...orm.model import WorldMapping
from ...orm.ormatic_interface import *
from ...spatial_types.spatial_types import (
    TransformationMatrix,
    Point3,
)
from ...views.factories import (
    DoorFactory,
    RoomFactory,
    WallFactory,
    HandleFactory,
    Direction,
    DoubleDoorFactory,
    HorizontalSemanticDirection,
    SemanticPositionDescription,
    VerticalSemanticDirection,
)
from ...world import World
from ...world_description.connections import FixedConnection
from ...world_description.geometry import Scale
from ...world_description.world_entity import Body


@dataclass
class ProcthorDoor:
    """
    Processes a door dictionary from Procthor, extracting the door's hole polygon and computing its scale and
    transformation matrix relative to the parent wall's horizontal center.
    """

    door_dict: dict
    """
    Dictionary representing a door from Procthors' JSON format
    """

    parent_wall_width: float
    """
    Width of the parent wall, since we define the door relative to the wall's horizontal center.
    """

    thickness: float = 0.02
    """
    Thickness of the door, since the door dictionary only provides a 2d polygon.
    """

    name: PrefixedName = field(init=False)
    """
    Name of the door, constructed from the assetId and room numbers.
    """

    min_x: float = field(init=False)
    """
    Minimum x-coordinate of the door's hole polygon.
    """

    min_y: float = field(init=False)
    """
    Minimum y-coordinate of the door's hole polygon.
    """

    max_x: float = field(init=False)
    """
    Maximum x-coordinate of the door's hole polygon.
    """

    max_y: float = field(init=False)
    """
    Maximum y-coordinate of the door's hole polygon.
    """

    def __post_init__(self):
        """
        Extracts the hole polygon, and preprocesses the name and min/max coordinates of the door's hole polygon.
        """
        asset_id = self.door_dict["assetId"]
        room_numbers = self.door_dict["id"].split("|")[1:]

        self.name = PrefixedName(
            f"{asset_id}_room{room_numbers[0]}_room{room_numbers[1]}"
        )

        hole_polygon = self.door_dict["holePolygon"]

        x0, y0 = float(hole_polygon[0]["x"]), float(hole_polygon[0]["y"])
        x1, y1 = float(hole_polygon[1]["x"]), float(hole_polygon[1]["y"])

        self.x_min, self.x_max = (x0, x1) if x0 <= x1 else (x1, x0)
        self.y_min, self.y_max = (y0, y1) if y0 <= y1 else (y1, y0)

    @cached_property
    def scale(self) -> Scale:
        """
        Computes the door scale from the door's hole polygon. Converts the scale from Unity's left-handed Y-up, Z-forward
        convention to the semantic digital twin's right-handed Z-up, X-forward convention.

        :return: Scale representing the door's geometry.
        """
        width = self.x_max - self.x_min
        height = self.y_max - self.y_min
        return Scale(self.thickness, width, height)

    @cached_property
    def wall_T_door(self) -> TransformationMatrix:
        """
        Computes the door position from the wall's horizontal center. Converts the Unity's left-handed Y-up, Z-forward
        convention to the semantic digital twin's right-handed Z-up, X-forward convention.

        :return: TransformationMatrix representing the door's transform from the wall's perspective.
        """
        # Door center origin expressed from the wall's horizontal center. Unity's wall origin is in one of the corners
        width_origin_wall_corner = 0.5 * (self.x_min + self.x_max)
        height_origin_center = 0.5 * (self.y_min + self.y_max)
        width_origin_center = width_origin_wall_corner - 0.5 * self.parent_wall_width

        # In unity, doors are defined as holes in the wall, so we express them as children of walls.
        # This means we just need to translate them, and can assume no rotation
        return TransformationMatrix.from_point_rotation_matrix(
            Point3(0, -width_origin_center, height_origin_center)
        )

    def _get_double_door_factory(self) -> DoubleDoorFactory:
        """
        Parses the parameters according to the double door assumptions, and returns a double door factory.
        """
        one_door_scale = Scale(self.thickness, self.scale.y * 0.5, self.scale.z)
        x_direction: float = one_door_scale.x / 2
        y_direction: float = one_door_scale.y / 2
        handle_directions = [Direction.Y, Direction.NEGATIVE_Y]

        door_factories = []
        door_transforms = []

        for index, direction in enumerate(handle_directions):
            single_door_name = PrefixedName(
                f"{self.name.name}_{index}", self.name.prefix
            )

            horizontal_direction = (
                HorizontalSemanticDirection.RIGHT
                if direction == Direction.Y
                else HorizontalSemanticDirection.LEFT
            )
            semantic_position = SemanticPositionDescription(
                horizontal_direction_chain=[
                    horizontal_direction,
                    HorizontalSemanticDirection.FULLY_CENTER,
                ],
                vertical_direction_chain=[VerticalSemanticDirection.FULLY_CENTER],
            )

            door_factory = self._get_single_door_factory(
                semantic_position, single_door_name, one_door_scale
            )

            door_factories.append(door_factory)

            parent_T_door = TransformationMatrix.from_xyz_rpy(
                x=x_direction,
                y=(-y_direction) if direction == Direction.Y else y_direction,
            )
            door_transforms.append(parent_T_door)

        double_door_factory = DoubleDoorFactory(
            name=self.name,
            door_factories=door_factories,
            door_transforms=door_transforms,
        )
        return double_door_factory

    def _get_single_door_factory(
        self,
        semantic_position: SemanticPositionDescription,
        name: Optional[PrefixedName] = None,
        scale: Optional[Scale] = None,
    ) -> DoorFactory:
        """
        Parses the parameters according to the single door assumptions, and returns a single door factory.
        """
        name = self.name if name is None else name
        scale = self.scale if scale is None else scale
        handle_name = PrefixedName(f"{name.name}_handle", name.prefix)
        door_factory = DoorFactory(
            name=name,
            scale=scale,
            handle_factory=HandleFactory(name=handle_name),
            semantic_position=semantic_position,
        )
        return door_factory

    def get_factory(self) -> Union[DoorFactory, DoubleDoorFactory]:
        """
        Returns a Factory for the door, either a DoorFactory or a DoubleDoorFactory,
        depending on its name. If the door's name contains "double", it is treated as a double door.
        """

        if "double" in self.name.name.lower():
            return self._get_double_door_factory()
        else:
            semantic_position = SemanticPositionDescription(
                horizontal_direction_chain=[
                    HorizontalSemanticDirection.RIGHT,
                    HorizontalSemanticDirection.FULLY_CENTER,
                ],
                vertical_direction_chain=[VerticalSemanticDirection.FULLY_CENTER],
            )
            return self._get_single_door_factory(semantic_position=semantic_position)


@dataclass
class ProcthorWall:
    """
    Processes a wall dictionary from Procthor, extracting the wall's polygon and computing its scale and
    transformation matrix. Its center will be at the horizontal center of its polygon, at height 0.
     It also processes any doors associated with the wall, creating ProcthorDoor instances for each door.
    The wall is defined by two polygons, one for each side of the physical wall, and the door is defined as a hole in
    the wall polygon.
    """

    wall_dicts: List[dict] = field(default_factory=list)
    """
    List of dictionaries, where each dictionary represents one wall polygon in procthor
    """

    door_dicts: List[dict] = field(default_factory=list)
    """
    List of dictionaries, where each dictionary represents one door hole in the wall polygon
    """

    wall_thickness: float = 0.02
    """
    Thickness of the wall, since the wall dictionary only provides a 2d polygon.
    """

    name: PrefixedName = field(init=False)
    """
    Name of the wall, constructed from the corners of the wall polygon and the room numbers associated with the wall.
    """

    x_coords: List[float] = field(init=False)
    """
    List of unique X-coordinates of the wall polygon, extracted in order from the wall dictionary. 
    """

    y_coords: List[float] = field(init=False)
    """
    List of unique Y-coordinates of the wall polygon, extracted in order from the wall dictionary.
    """

    z_coords: List[float] = field(init=False)
    """
    List of unique Z-coordinates of the wall polygon, extracted in order from the wall dictionary.
    """

    delta_x: float = field(init=False)
    """
    Difference between the first and last X-coordinates of the wall polygon.
    """

    delta_z: float = field(init=False)
    """
    Difference between the first and last Z-coordinates of the wall polygon.
    """

    def __post_init__(self):
        """
        Processes the wall polygons and doors, extracting the min/max coordinates and computing the name of the wall.
        If no doors are present, it uses the first wall polygon as the reference for min/max coordinates.
        If doors are present, it uses the wall polygon that corresponds to the first door's 'wall0' reference.
         This is because the door hole is defined relative to that wall polygon and using the other wall would result
         in the hole being on the wrong side of the wall.
        """
        if self.door_dicts:
            used_wall = (
                self.wall_dicts[0]
                if self.wall_dicts[0]["id"] == self.door_dicts[0]["wall0"]
                else self.wall_dicts[1]
            )
        else:
            used_wall = self.wall_dicts[0]

        polygon = used_wall["polygon"]

        def unique_in_order(seq):
            return list(dict.fromkeys(seq))

        self.x_coords = unique_in_order(float(p["x"]) for p in polygon)
        self.y_coords = unique_in_order(float(p["y"]) for p in polygon)
        self.z_coords = unique_in_order(float(p["z"]) for p in polygon)

        # ProcTHOR wall polygons always have exactly four corners, and are perfectly vertical, so we have at
        # most two unique x and two unique z coordinates. If they line up perfectly, we may have only one unique
        # x or z coordinate, which is why we need to access -1 for generality.
        self.delta_x, self.delta_z = (
            self.x_coords[0] - self.x_coords[-1],
            self.z_coords[0] - self.z_coords[-1],
        )

        room_numbers = [w["id"].split("|")[1] for w in self.wall_dicts]
        corners = used_wall["id"].split("|")[2:]
        self.name = PrefixedName(
            f"wall_{corners[0]}_{corners[1]}_{corners[2]}_{corners[3]}_room{room_numbers[0]}_room{room_numbers[1]}"
        )

    @cached_property
    def scale(self) -> Scale:
        """
        Computes the wall scale from the first wall polygon. Converts the scale from Unity's left-handed Y-up, Z-forward
        convention to the semantic digital twin's right-handed Z-up, X-forward convention.

        :return: Scale representing the wall's geometry.
        """
        width = math.hypot(self.delta_x, self.delta_z)
        min_y, max_y = min(self.y_coords), max(self.y_coords)

        height = max_y - min_y

        return Scale(x=self.wall_thickness, y=width, z=height)

    @cached_property
    def world_T_wall(self) -> TransformationMatrix:
        """
        Computes the wall's world position matrix from the wall's x and z coordinates.
        Calculates the yaw angle using the atan2 function based on the wall's width and depth.
        The wall is artificially set to height=0, because
        1. as of now, procthor house floors have the same floor value at 0
        2. Since doors origins are in 3d center, positioning the door correctly at the floor given potentially varying
           wall heights is unnecessarily complex given the assumption stated in 1.
        """

        yaw = math.atan2(self.delta_z, -self.delta_x)
        x_center = (self.x_coords[0] + self.x_coords[-1]) * 0.5
        z_center = (self.z_coords[0] + self.z_coords[-1]) * 0.5

        world_T_wall = TransformationMatrix.from_xyz_rpy(
            x_center, 0, z_center, 0.0, yaw, 0
        )

        return unity_to_semantic_digital_twin_transform(world_T_wall)

    def get_world(self) -> World:
        """
        Returns a World instance with this wall at its root.
        """
        door_factories = []
        list_wall_T_door = []

        for door in self.door_dicts:
            door = ProcthorDoor(door_dict=door, parent_wall_width=self.scale.y)
            door_factories.append(door.get_factory())
            list_wall_T_door.append(door.wall_T_door)

        wall_factory = WallFactory(
            name=self.name,
            scale=self.scale,
            door_factories=door_factories,
            door_transforms=list_wall_T_door,
        )

        return wall_factory.create()


@dataclass
class ProcthorRoom:
    """
    Processes a room dictionary from Procthor, extracting the room's floor polygon and computing its center.
    """

    room_dict: dict
    """
    Dictionary representing a room from Procthor's JSON format.
    """

    name: PrefixedName = field(init=False)
    """
    Name of the room, constructed from the room type and room ID.
    """

    centered_polytope: List[Point3] = field(init=False)
    """
    Polytope representing the room's floor polygon, centered around its local 0, 0, 0 coordinate
    """

    def __post_init__(self):
        """
        Extracts the room's floor polygon, computes its center, and constructs the centered polytope.
        """
        room_polytope = self.room_dict["floorPolygon"]

        polytope_length = len(room_polytope)
        coords = ((v["x"], v["y"], v["z"]) for v in room_polytope)
        x_coords, y_coords, z_coords = zip(*coords)
        self.x_center = sum(x_coords) / polytope_length
        self.y_center = sum(y_coords) / polytope_length
        self.z_center = sum(z_coords) / polytope_length

        self.centered_polytope = [
            Point3(
                v["z"] - self.z_center,
                -(v["x"] - self.x_center),
                v["y"] - self.y_center,
            )
            for v in room_polytope
        ]

        room_id = self.room_dict["id"].split("|")[-1]
        self.name = PrefixedName(f"{self.room_dict['roomType']}_{room_id}")

    @cached_property
    def world_T_room(self) -> TransformationMatrix:
        """
        Computes the room's world transform
        """

        world_P_room = Point3(self.z_center, -self.x_center, self.y_center)

        return TransformationMatrix.from_point_rotation_matrix(world_P_room)

    def get_world(self) -> World:
        """
        Returns a World instance with this room as a Region at its root.
        """

        return RoomFactory(
            name=self.name, floor_polytope=self.centered_polytope
        ).create()


@dataclass
class ProcthorObject:
    """
    Processes an object dictionary from Procthor, extracting the object's position and rotation,
    and computing its world transformation matrix. It also handles the import of child objects recursively.
    """

    object_dict: dict
    """
    Dictionary representing an object from Procthor's JSON format.
    """

    session: Session
    """
    SQLAlchemy session to interact with the database to import objects.
    """

    @cached_property
    def world_T_obj(self) -> TransformationMatrix:
        """
        Computes the object's world transformation matrix from its position and rotation. Converts Unity's
        left-handed Y-up, Z-forward convention to the right-handed Z-up, X-forward convention.
        """
        obj_position = self.object_dict["position"]
        obj_rotation = self.object_dict["rotation"]
        world_T_obj = TransformationMatrix.from_xyz_rpy(
            obj_position["x"],
            obj_position["y"],
            obj_position["z"],
            math.radians(obj_rotation["x"]),
            math.radians(obj_rotation["y"]),
            math.radians(obj_rotation["z"]),
        )

        return TransformationMatrix(
            unity_to_semantic_digital_twin_transform(world_T_obj)
        )

    def get_world(self) -> Optional[World]:
        """
        Returns a World instance with this object at its root, importing it from the database using its assetId.
        If the object has children, they are imported recursively and connected to the parent object.
        If the object cannot be found in the database, it's children are skipped as well.
        """
        asset_id = self.object_dict["assetId"]
        body_world: World = get_world_by_asset_id(self.session, asset_id=asset_id)

        if body_world is None:
            logging.error(
                f"Could not find asset {asset_id} in the database. Skipping object and its children."
            )
            return None

        with body_world.modify_world():

            for child in self.object_dict.get("children", {}):
                child_object = ProcthorObject(child, self.session)
                world_T_child = child_object.world_T_obj
                child_world = child_object.get_world()
                if child_world is None:
                    continue
                obj_T_child = self.world_T_obj.inverse() @ world_T_child
                child_connection = FixedConnection(
                    parent=body_world.root,
                    child=child_world.root,
                    parent_T_connection_expression=obj_T_child,
                )
                body_world.merge_world(
                    child_world, child_connection, handle_duplicates=True
                )
<<<<<<< HEAD
                body_world.merge_world(
                    child_world, child_connection, handle_duplicates=True
                )
=======
>>>>>>> df53a2a3

            return body_world


def unity_to_semantic_digital_twin_transform(
    unity_transform_matrix: TransformationMatrix,
) -> TransformationMatrix:
    """
    Convert a left-handed Y-up, Z-forward Unity transform to the right-handed Z-up, X-forward convention used in the
    semantic digital twin.

    :param unity_transform_matrix:  The transformation matrix in Unity coordinates.
    :return: TransformationMatrix in semantic digital twin coordinates.
    """

    unity_transform_matrix = unity_transform_matrix.to_np()

    permutation_matrix = np.array(
        [
            [0, 0, 1],
            [1, 0, 0],
            [0, 1, 0],
        ],
        dtype=float,
    )

    reflection_vector = np.diag([1, -1, 1])
    R = reflection_vector @ permutation_matrix
    conjugation_matrix = np.eye(4)
    conjugation_matrix[:3, :3] = R
    inverse_conjugation_matrix = conjugation_matrix.T

    unity_transform_matrix = np.asarray(unity_transform_matrix, float).reshape(4, 4)

    return TransformationMatrix(
        data=conjugation_matrix @ unity_transform_matrix @ inverse_conjugation_matrix
    )


@dataclass
class ProcTHORParser:
    """
    Parses a Procthor JSON file into a semantic digital twin World.
    """

    name: str
    """
    The name of the world that is extracted from the house."""

    house: Dict[str, Any]
    """
    The house as JSON.
    """

    session: Optional[Session] = field(default=None)
    """
    SQLAlchemy session to interact with the database to import objects.
    """

    @classmethod
    def from_file(cls, file_path: str, session: Optional[Session] = None) -> Self:
        return cls(
            name=Path(file_path).stem, house=json.load(open(file_path)), session=session
        )

    def parse(self) -> World:
        """
        Parses a JSON file from procthor into a world.
        Room floor areas are constructed from the supplied polygons
        Walls and doors are constructed from the supplied polygons
        Objects are imported from the database
        """

        house_name = self.name
        world = World(name=house_name)
        with world.modify_world():
            world_root = Body(name=PrefixedName(house_name))
            world.add_kinematic_structure_entity(world_root, handle_duplicates=True)

            self.import_rooms(world, self.house["rooms"])

            if self.session is not None:
                self.import_objects(world, self.house["objects"])
            else:
                logging.warning("No database session provided, skipping object import.")

            self.import_walls_and_doors(world, self.house["walls"], self.house["doors"])

            return world

    @staticmethod
    def import_rooms(world: World, rooms: List[Dict]):
        """
        Imports rooms from the Procthor JSON file into ProcthorRoom instances.

        :param world: The World instance to which the rooms will be added.
        :param rooms: List of room dictionaries from the Procthor JSON file.
        """
        for room in rooms:
            procthor_room = ProcthorRoom(room_dict=room)
            room_world = procthor_room.get_world()
            room_connection = FixedConnection(
                parent=world.root,
                child=room_world.root,
                parent_T_connection_expression=procthor_room.world_T_room,
            )
            world.merge_world(room_world, room_connection, handle_duplicates=True)

    def import_objects(self, world: World, objects: List[Dict]):
        """
        Imports objects from the Procthor JSON file into ProcthorObject instances.

        :param world: The World instance to which the objects will be added.
        :param objects: List of object dictionaries from the Procthor JSON file.
        """
        for index, obj in enumerate(objects):
            procthor_object = ProcthorObject(object_dict=obj, session=self.session)
            obj_world = procthor_object.get_world()
            if obj_world is None:
                continue
            # for kse in obj_world.kinematic_structure_entities:
            #     kse.name.name += f"_{id(obj)}"
            obj_connection = FixedConnection(
                parent=world.root,
                child=obj_world.root,
                parent_T_connection_expression=procthor_object.world_T_obj,
            )
            world.merge_world(obj_world, obj_connection, handle_duplicates=True)

    def import_walls_and_doors(
        self, world: World, walls: List[Dict], doors: List[Dict]
    ):
        """
        Imports walls from the Procthor JSON file into ProcthorWall instances.

        :param world: The World instance to which the walls will be added.
        :param walls: List of wall dictionaries from the Procthor JSON file.
        :param doors: List of door dictionaries from the Procthor JSON file.
        """
        procthor_walls = self._build_procthor_walls(walls, doors)

        for procthor_wall in procthor_walls:
            wall_world = procthor_wall.get_world()
            wall_connection = FixedConnection(
                parent=world.root,
                child=wall_world.root,
                parent_T_connection_expression=procthor_wall.world_T_wall,
            )
            world.merge_world(wall_world, wall_connection, handle_duplicates=True)

    @staticmethod
    def _build_procthor_wall_from_polygon(
        walls: List[Dict],
    ) -> List[ProcthorWall]:
        """
        Groups walls by their polygon and creates ProcthorWall instances for each group.

        :param walls: List of walls without doors

        :return: List of ProcthorWall instances, each representing a pair of walls with the same polygon.
        :raises AssertionError: If the number of walls is not even, as we assume that walls are always paired.
        """

        assert len(walls) % 2 == 0, (
            f"Expected an even number of walls, but found {len(walls)}. "
            f"We assumed that this is never the case, this case may need to be handled now."
        )

        def _polygon_key(poly):
            return frozenset((p["x"], p["y"], p["z"]) for p in poly)

        groups = {}
        for wall in walls:
            key = _polygon_key(wall.get("polygon", []))
            groups.setdefault(key, []).append(wall)

        procthor_walls = [
            ProcthorWall(wall_dicts=matched_walls) for matched_walls in groups.values()
        ]

        return procthor_walls

    @staticmethod
    def _build_procthor_wall_from_door(
        walls: List[Dict], doors: List[Dict]
    ) -> Tuple[List[ProcthorWall], Set[str]]:
        """
        Builds ProcthorWall instances from the provided walls and doors, associating each door with its corresponding walls.

        :param walls: List of wall dictionaries
        :param doors: List of door dictionaries

        :returns: Tuple containing a list of ProcthorWall instances and a set of used wall IDs.
        :raises AssertionError: If a door does not have exactly two walls associated with it.
        """
        walls_by_id = {wall["id"]: wall for wall in walls}
        used_wall_ids = set()
        procthor_walls = []

        for door in doors:
            wall_ids = [door.get("wall0"), door.get("wall1")]
            found_walls = []
            for wall_id in wall_ids:
                wall = walls_by_id[wall_id]
                found_walls.append(wall)
                used_wall_ids.add(wall_id)

            assert (
                len(found_walls) == 2
            ), f"Door {door['id']} should have two walls, but found {len(found_walls)}."

            procthor_walls.append(
                ProcthorWall(door_dicts=[door], wall_dicts=found_walls)
            )

        return procthor_walls, used_wall_ids

    def _build_procthor_walls(
        self, walls: List[Dict], doors: List[Dict]
    ) -> List[ProcthorWall]:
        """
        Builds ProcthorWall instances from the provided walls and doors.

        :param doors: List of door dictionaries
        :param walls: List of wall dictionaries

        :returns: List of ProcthorWall
        """

        procthor_walls, used_wall_ids = self._build_procthor_wall_from_door(
            walls, doors
        )
        remaining_walls = [wall for wall in walls if wall["id"] not in used_wall_ids]
        paired_walls = self._build_procthor_wall_from_polygon(remaining_walls)

        procthor_walls.extend(paired_walls)

        return procthor_walls


def get_world_by_asset_id(session: Session, asset_id: str) -> Optional[World]:
    """
    Queries the database for a WorldMapping with the given asset_id provided by the procthor file.
    """
    asset_id = asset_id.lower()
    other_possible_name = "_".join(asset_id.split("_")[:-1])
    with symbolic_mode():

        expr = the(
            entity(
                world := let(type_=WorldMapping),
                world.name == asset_id,
            )
        )

        expr2 = the(
            entity(
                world := let(type_=WorldMapping),
                world.name == other_possible_name,
            )
        )
        logging.info(f"Querying name: {asset_id}")
    try:
        world_mapping = eql_to_sql(expr, session).evaluate()
    except NoResultFound:
        try:
            logging.info(f"Querying name: {other_possible_name}")
            world_mapping = eql_to_sql(expr2, session).evaluate()
        except NoResultFound:
            world_mapping = None
            logging.warning(
                f"Could not find world with name {asset_id} or {other_possible_name}; Skipping."
            )

    return world_mapping.from_dao() if world_mapping else None<|MERGE_RESOLUTION|>--- conflicted
+++ resolved
@@ -510,12 +510,6 @@
                 body_world.merge_world(
                     child_world, child_connection, handle_duplicates=True
                 )
-<<<<<<< HEAD
-                body_world.merge_world(
-                    child_world, child_connection, handle_duplicates=True
-                )
-=======
->>>>>>> df53a2a3
 
             return body_world
 
