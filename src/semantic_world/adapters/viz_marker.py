--- conflicted
+++ resolved
@@ -91,7 +91,6 @@
                         @ collision.origin
                     ).to_np()
                 )
-<<<<<<< HEAD
                 msg.color = (
                     ColorRGBA(
                         r=float(collision.color.R),
@@ -99,13 +98,6 @@
                         b=float(collision.color.B),
                         a=float(collision.color.A),
                     )
-=======
-                msg.color = ColorRGBA(
-                    r=float(collision.color.R),
-                    g=float(collision.color.G),
-                    b=float(collision.color.B),
-                    a=float(collision.color.A),
->>>>>>> 2523e20e
                 )
                 msg.lifetime = Duration(sec=100)
 
