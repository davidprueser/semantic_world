--- conflicted
+++ resolved
@@ -157,22 +157,11 @@
     def _from_json(cls, data: Dict[str, Any]) -> Self:
         return cls(shapes=[Shape.from_json(d) for d in data["shapes"]])
 
-<<<<<<< HEAD
-    def center_of_mass_in_world(self) -> np.ndarray:
-=======
     def center_of_mass_in_world(self) -> Point3:
->>>>>>> 42d779a6
         """
         :return: The center of mass of this shape collection in the world coordinate frame.
         """
         # Center of mass in the body's local frame (collision geometry)
-<<<<<<< HEAD
-        com_local = self.combined_mesh.center_mass  # (3,)
-        # Transform to world frame using the body's global pose
-        T_bw = self.reference_frame.global_pose.to_np()  # body -> world
-        com_h = np.array([com_local[0], com_local[1], com_local[2], 1.0], dtype=float)
-        return (T_bw @ com_h)[:3]
-=======
         com_local: np.ndarray[np.float64] = self.combined_mesh.center_mass  # (3,)
         # Transform to world frame using the body's global pose
         com = Point3(
@@ -182,7 +171,6 @@
             reference_frame=self.reference_frame,
         )
         return self.world.transform(com, self.world.root)
->>>>>>> 42d779a6
 
 
 @dataclass
