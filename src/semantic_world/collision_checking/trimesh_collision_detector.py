from dataclasses import dataclass, field
from itertools import combinations
from typing_extensions import Optional, Set, List, Dict

import fcl
from trimesh.collision import CollisionManager, mesh_to_BVH

from .collision_detector import CollisionDetector, CollisionCheck, Collision
from ..world_description.world_entity import Body


@dataclass
class TrimeshCollisionDetector(CollisionDetector):
    collision_manager: CollisionManager = field(
        default_factory=CollisionManager, init=False
    )
    """
    The collision manager from trimesh to handle collision detection
    """
    _last_synced_state: Optional[int] = field(default=None, init=False)
    """
    Last synced state version of the world
    """
    _last_synced_model: Optional[int] = field(default=None, init=False)
    """
    Last synced model version of the world
    """
    _collision_objects: Dict[Body, fcl.CollisionObject] = field(
        default_factory=dict, init=False
    )
    """
    The FCL collision objects for each body in the world
    """

    def sync_world_model(self) -> None:
        """
        Synchronize the collision checker with the current world model
        """
        if self._last_synced_model == self._world._model_version:
            return
        bodies_to_be_added = set(self._world.bodies_with_enabled_collision) - set(
            self._collision_objects.keys()
        )
        for body in bodies_to_be_added:
            self._collision_objects[body] = fcl.CollisionObject(
                mesh_to_BVH(body.combined_collision_mesh),
                fcl.Transform(
                    body.global_pose.to_np()[:3, :3], body.global_pose.to_np()[:3, 3]
                ),
            )
        bodies_to_be_removed = set(self._collision_objects.keys()) - set(
            self._world.bodies_with_enabled_collision
        )
        for body in bodies_to_be_removed:
            del self._collision_objects[body]

    def sync_world_state(self) -> None:
        """
        Synchronize the collision checker with the current world state
        """
        if self._last_synced_state == self._world._state_version:
            return
        for body, coll_obj in self._collision_objects.items():
            coll_obj.setTransform(
                fcl.Transform(
                    body.global_pose.to_np()[:3, :3], body.global_pose.to_np()[:3, 3]
                )
            )

    def check_collisions(
        self, collision_matrix: Optional[Set[CollisionCheck]] = None
    ) -> List[Collision]:
        """
        Checks for collisions in the current world state. The collision manager from trimesh returns all collisions,
        which are then filtered based on the provided collision matrix. If there are multiple contacts between two bodies,
        only the first contact is returned.

        :param collision_matrix: An optional set of CollisionCheck objects to filter the collisions. If None is provided, all collisions are checked.
        :return: A list of Collision objects representing the detected collisions.
        """
        self.sync_world_model()
        self.sync_world_state()

        collision_pairs = (
            [(cc.body_a, cc.body_b, cc.distance) for cc in collision_matrix]
            if collision_matrix
            else None
            or (
                (body_a, body_b, 0.1)
                for body_a, body_b in combinations(
                    self._world.bodies_with_enabled_collision, 2
                )
            )
        )
        result = []
        for body_a, body_b, distance in collision_pairs:
<<<<<<< HEAD
            if body_a not in self._collision_objects or body_b not in self._collision_objects:
                raise ValueError(f"One of the bodies {body_a.name}, {body_b.name} does not have collision enabled or is not part of the world.")
            distance_request = fcl.DistanceRequest(enable_nearest_points=True, enable_signed_distance=True)
=======
            distance_request = fcl.DistanceRequest(
                enable_nearest_points=True, enable_signed_distance=True
            )
>>>>>>> e79967fc
            distance_result = fcl.DistanceResult()
            fcl.distance(
                self._collision_objects[body_a],
                self._collision_objects[body_b],
                distance_request,
                distance_result,
            )
            if distance_result.min_distance <= distance:
                result.append(
                    Collision(
                        distance_result.min_distance,
                        body_a,
                        body_b,
                        map_P_pa=distance_result.nearest_points[0],
                        map_P_pb=distance_result.nearest_points[1],
                        map_V_n_input=distance_result.nearest_points[0]
                        - distance_result.nearest_points[1],
                    )
                )

        return result

    def check_collision_between_bodies(
        self, body_a: Body, body_b: Body
    ) -> Optional[Collision]:
        collision = self.check_collisions(
            {CollisionCheck(body_a, body_b, 0.0, self._world)}
        )
        return collision[0] if collision else None

    def reset_cache(self):
        pass<|MERGE_RESOLUTION|>--- conflicted
+++ resolved
@@ -94,15 +94,11 @@
         )
         result = []
         for body_a, body_b, distance in collision_pairs:
-<<<<<<< HEAD
             if body_a not in self._collision_objects or body_b not in self._collision_objects:
                 raise ValueError(f"One of the bodies {body_a.name}, {body_b.name} does not have collision enabled or is not part of the world.")
-            distance_request = fcl.DistanceRequest(enable_nearest_points=True, enable_signed_distance=True)
-=======
             distance_request = fcl.DistanceRequest(
                 enable_nearest_points=True, enable_signed_distance=True
             )
->>>>>>> e79967fc
             distance_result = fcl.DistanceResult()
             fcl.distance(
                 self._collision_objects[body_a],
