--- conflicted
+++ resolved
@@ -15,17 +15,11 @@
 How to use these exercises
 1. Work through the corresponding topic in the User Guide first, so the terminology and workflows are familiar.
 2. In your command line, navigate to scripts and run the command `bash scripts/convert_exercises_for_self_assessment.sh`
-<<<<<<< HEAD
-3. Open an exercise and read the task description before touching any code.
-4. Implement your solution in the dedicated cells. Keep your code small and readable. If your goal is to contribute to the project, consider also reading our [developer guide](https://cram2.github.io/semantic_world/developer_guide.html) first
-5. Run the checks in the exercise to validate your work. If they pass, you may assume that your solution is correct.
-6. If you are stuck or want to compare your solution to an example solution, you can find a working solution by coming back to this section, open the corresponding solution page on this documentation.
-
-Running exercises locally
-- Preview in the documentation: Simply open the exercise pages in this book.
-- Execute as notebooks: Each exercise is written in MyST Markdown and can be executed as a notebook locally.
-  - Convert to notebooks: scripts/convert_exercises_for_self_assessment.sh
-  - Optionally run quick checks: scripts/test_exercises.sh
+3. You will find the converted exercises inside the `self_assessment/exercises/converted_exercises` directory
+4. Open the exercise notebook you want to work on and read the task description before touching any code.
+5. Implement your solution in the dedicated cells. Keep your code small and readable. If your goal is to contribute to the project, consider also reading our [developer guide](https://cram2.github.io/semantic_world/developer_guide.html) first
+6. Run the checks in the exercise to validate your work. If they pass, you may assume that your solution is correct.
+7. If you are stuck or want to compare your solution to an example solution, you can find a working solution by coming back to this section, open the corresponding solution page on this documentation.
 
 ## Exercise Solutions
 
@@ -37,11 +31,4 @@
 - [](world-structure-manipulation-exercise)
 - [](semantic-annotations-exercise)
 - [](world-state-manipulation-exercise)
-- [](regions-exercise)
-=======
-3. You will find the converted exercises inside the `self_assessment/exercises/converted_exercises` directory
-4. Open the exercise notebook you want to work on and read the task description before touching any code.
-5. Implement your solution in the dedicated cells. Keep your code small and readable. If your goal is to contribute to the project, consider also reading our [developer guide](https://cram2.github.io/semantic_world/developer_guide.html) first
-6. Run the checks in the exercise to validate your work. If they pass, you may assume that your solution is correct.
-7. If you are stuck or want to compare your solution to an example solution, you can find a working solution by coming back to this section, open the corresponding solution page on this documentation.
->>>>>>> 2418ac72
+- [](regions-exercise)