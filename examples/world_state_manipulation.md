--- conflicted
+++ resolved
@@ -106,15 +106,9 @@
 Note that this only works in this simple way for connections that only have one degree of freedom. For multiple degrees of freedom you either have to set the entire transformation or use the world state directly.
 To show this we first create a new root for the world and make a free connection from the new root to the dresser.
 
-<<<<<<< HEAD
 ```{code-cell} ipython3
-from semantic_world.world_description.connections import Connection6DoF, PrismaticConnection
-from semantic_world.world_description.world_entity import Body
-=======
-```{code-cell} ipython2
 from semantic_digital_twin.world_description.connections import Connection6DoF, PrismaticConnection
 from semantic_digital_twin.world_description.world_entity import Body
->>>>>>> d530384e
 
 with world.modify_world():
     old_root = world.root
@@ -135,13 +129,8 @@
 
 Now we can start moving the dresser everywhere and even rotate it.
 
-<<<<<<< HEAD
 ```{code-cell} ipython3
-from semantic_world.world_description.world_entity import Connection
-=======
-```{code-cell} ipython2
 from semantic_digital_twin.world_description.world_entity import Connection
->>>>>>> d530384e
 
 with symbolic_mode():
     free_connection = the(entity(connection := let(type_=Connection, domain=world.connections), connection.parent == world.root)).evaluate()
