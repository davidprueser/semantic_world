--- conflicted
+++ resolved
@@ -243,11 +243,7 @@
 
     pov = TransformationMatrix.from_xyz_rpy(z=5, pitch=-np.pi / 2)
     assert InFrontOf(top, center, pov)()
-<<<<<<< HEAD
-    assert Behind(center, top, pov)
-=======
     assert Behind(center, top, pov)()
->>>>>>> 42d779a6
 
 
 def test_body_in_region(two_block_world):
@@ -307,17 +303,12 @@
     test_box.collision = ShapeCollection([box_collision])
 
     # Calculate position between fingers
-<<<<<<< HEAD
-    finger1_pos = left_gripper.finger.tip.collision.center_of_mass_in_world()
-    finger2_pos = left_gripper.thumb.tip.collision.center_of_mass_in_world()
-=======
     finger1_pos = (
         left_gripper.finger.tip.collision.center_of_mass_in_world().to_vector3()
     )
     finger2_pos = (
         left_gripper.thumb.tip.collision.center_of_mass_in_world().to_vector3()
     )
->>>>>>> 42d779a6
     between_fingers = (finger1_pos + finger2_pos) / 2.0
 
     # Add box to world
