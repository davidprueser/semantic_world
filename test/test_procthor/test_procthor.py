import json
import os
import unittest
from dataclasses import asdict
from time import sleep

import numpy as np
from sqlalchemy import create_engine
from sqlalchemy.orm import Session

from semantic_world.adapters.procthor.procthor_parser import (
    ProcTHORParser,
    ProcthorRoom,
    unity_to_semantic_digital_twin_transform,
    ProcthorDoor,
    ProcthorWall,
    ProcthorObject,
)
from semantic_world.adapters.procthor.procthor_views import ProcthorResolver, Bread
from semantic_world.spatial_types.spatial_types import TransformationMatrix
from semantic_world.utils import get_semantic_world_directory_root
from semantic_world.world_description.geometry import Scale
from semantic_world.world_description.world_entity import Region


class ProcTHORTestCase(unittest.TestCase):

    @classmethod
    def setUpClass(cls):
        super().setUpClass()
        json_dir = os.path.join(
            os.path.dirname(os.path.abspath(__file__)),
            "..",
            "..",
            "resources",
            "procthor_json",
        )
        cls.file_path = os.path.join(json_dir, "house_test.json")
        with open(cls.file_path) as f:
            cls.house_json = json.load(f)

    def test_unity_to_semantic_digital_twin_transform_identity_matrix(self):
        m = np.eye(4)
        result = unity_to_semantic_digital_twin_transform(TransformationMatrix(data=m))
        np.testing.assert_allclose(result.to_np(), np.eye(4), rtol=1e-6, atol=1e-6)

    def test_unity_to_semantic_digital_twin_transform_translation_along_x(self):
        """Unity +X should map to semantic –Y (because of reflection)."""
        m = np.eye(4)
        m[0, 3] = 1.0
        result = unity_to_semantic_digital_twin_transform(TransformationMatrix(data=m))
        self.assertAlmostEqual(result.to_position().to_np()[1], -1.0)
        np.testing.assert_allclose(
            result.to_rotation_matrix().to_np()[:3, :3], np.eye(3)
        )

    def test_unity_to_semantic_digital_twin_transform_translation_along_z(self):
        """Unity +Z should map to semantic +X."""
        m = np.eye(4)
        m[2, 3] = 2.0
        result = unity_to_semantic_digital_twin_transform(TransformationMatrix(data=m))
        self.assertAlmostEqual(result.to_position().to_np()[0], 2.0, places=6)
        np.testing.assert_allclose(
            result.to_rotation_matrix().to_np()[:3, :3], np.eye(3)
        )

    def test_unity_to_semantic_digital_twin_transform_rotation_y_90_degrees(self):
        """Unity +90° about Y should become –90° about Z in semantic frame."""
        theta = np.pi / 2
        m = np.eye(4)
        m[:3, :3] = np.array(
            [
                [np.cos(theta), 0, np.sin(theta)],
                [0, 1, 0],
                [-np.sin(theta), 0, np.cos(theta)],
            ]
        )
        result = unity_to_semantic_digital_twin_transform(TransformationMatrix(data=m))

        expected = np.eye(4)
        expected[:3, :3] = np.array([[0, 1, 0], [-1, 0, 0], [0, 0, 1]])
        np.testing.assert_allclose(result.to_np(), expected, rtol=1e-6, atol=1e-6)

    def test_room_centered_polytope(self):
        room = self.house_json["rooms"][0]
        procthor_room = ProcthorRoom(room_dict=room)
        point_array = np.asarray(
            [point.to_np()[:3] for point in procthor_room.centered_polytope]
        )
        self.assertTrue(np.allclose(point_array.mean(axis=0), np.zeros(3), atol=1e-6))

    def test_world_T_room(self):
        room = self.house_json["rooms"][0]
        procthor_room = ProcthorRoom(room_dict=room)
        np.testing.assert_array_equal(
            procthor_room.world_T_room.to_rotation_matrix().to_np(), np.eye(4)
        )
        np.testing.assert_array_equal(
            procthor_room.world_T_room.to_translation().to_np()[:3, 3],
            np.array([1.5, -1.5, 0]),
        )

    def test_room_get_world(self):
        room = self.house_json["rooms"][0]
        procthor_room = ProcthorRoom(room_dict=room)
        world = procthor_room.get_world()
        self.assertEqual(world.root.name.name, "Kitchen_4")

        region = world.get_kinematic_structure_entity_by_name(
            "Kitchen_4_surface_region"
        )
        self.assertIsInstance(region, Region)
        region_area_mesh = region.area[0]
        self.assertAlmostEqual(region_area_mesh.mesh.area, 18.06)

    def test_door_polygon(self):
        door = self.house_json["doors"][0]
        procthor_door = ProcthorDoor(
            door_dict=door, parent_wall_width=0.05, thickness=0.03
        )

        bounds = (
            procthor_door.x_min,
            procthor_door.x_max,
            procthor_door.y_min,
            procthor_door.y_max,
        )
        expected_bounds = (0.25, 2.25, 0.0, 2.1)
        np.testing.assert_allclose(bounds, expected_bounds, rtol=1e-6, atol=1e-6)

    def test_door_scale(self):
        door = self.house_json["doors"][0]
        procthor_door = ProcthorDoor(
            door_dict=door, parent_wall_width=0.05, thickness=0.03
        )

        scale = procthor_door.scale
        expected_scale = Scale(0.03, 2.0, 2.1)
        self.assertEqual(expected_scale, scale)

    def test_wall_T_door(self):
        door = self.house_json["doors"][0]
        procthor_door = ProcthorDoor(
            door_dict=door, parent_wall_width=0.05, thickness=0.03
        )

        expected_rotation = np.array(
            [
                [1, 0, 0, 0],
                [0, 1, 0, -1.225],
                [0, 0, 1, 1.05],
                [0, 0, 0, 1],
            ]
        )
        np.testing.assert_allclose(
            procthor_door.wall_T_door.to_np(),
            expected_rotation,
            rtol=1e-6,
            atol=1e-6,
        )

    def test_door_get_factory(self):
        door = self.house_json["doors"][0]
        procthor_door = ProcthorDoor(
            door_dict=door, parent_wall_width=0.05, thickness=0.03
        )

        door_factory = procthor_door.get_factory()

        self.assertEqual(door_factory.name.name, "Doorway_Double_7_room1_room4")
        self.assertEqual(len(door_factory.door_factories), 2)
        self.assertEqual(len(door_factory.door_transforms), 2)
        self.assertEqual(door_factory.door_factories[0].scale, Scale(0.03, 1.0, 2.1))

    def test_wall_creation(self):
        parser = ProcTHORParser(self.file_path, None)
        doors = self.house_json["doors"]
        walls = self.house_json["walls"]

        procthor_wall = ProcthorWall(wall_dicts=walls, door_dicts=doors)

        procthor_walls_from_door, used_wall_ids = parser._build_procthor_wall_from_door(
            walls, doors
        )

        self.assertEqual(procthor_walls_from_door, [procthor_wall])

        procthor_walls_from_polygon = parser._build_procthor_wall_from_polygon(walls)[0]

        self.assertFalse(procthor_walls_from_polygon.door_dicts)

        self.assertEqual(
            asdict(procthor_walls_from_door[0], dict_factory=dict),
            {
                **asdict(procthor_walls_from_polygon, dict_factory=dict),
                "door_dicts": procthor_walls_from_door[0].door_dicts,
            },
        )

    def test_wall_coords(self):
        doors = self.house_json["doors"]
        walls = self.house_json["walls"]

        procthor_wall = ProcthorWall(wall_dicts=walls, door_dicts=doors)

        x_coords, y_coords, z_coords = (
            procthor_wall.x_coords,
            procthor_wall.y_coords,
            procthor_wall.z_coords,
        )

        np.testing.assert_array_equal(x_coords, [3.5])
        np.testing.assert_array_equal(y_coords, [0.0, 4.2])
        np.testing.assert_array_equal(z_coords, [3.6, 0.0])
        self.assertEqual(procthor_wall.delta_x, 0.0)
        self.assertEqual(procthor_wall.delta_z, 3.6)

    def test_wall_scale(self):
        doors = self.house_json["doors"]
        walls = self.house_json["walls"]

        procthor_wall = ProcthorWall(
            wall_dicts=walls, door_dicts=doors, wall_thickness=0.05
        )

        self.assertEqual(procthor_wall.scale, Scale(0.05, 3.6, 4.2))

    def test_world_T_wall(self):
        doors = self.house_json["doors"]
        walls = self.house_json["walls"]

        procthor_wall = ProcthorWall(
            wall_dicts=walls, door_dicts=doors, wall_thickness=0.05
        )

        expected_translation = np.array(
            [
                [0, 1, 0, 1.8],
                [-1, 0, 0, -3.5],
                [0, 0, 1, 0],
                [0, 0, 0, 1],
            ]
        )
        np.testing.assert_allclose(
            procthor_wall.world_T_wall.to_np(),
            expected_translation,
            rtol=1e-6,
            atol=1e-6,
        )

    @unittest.skip("Requires Database, TBD")
    def test_world_T_obj(self):
        objects = self.house_json["objects"][0]

        semantic_world_database_uri = os.environ.get("SEMANTIC_WORLD_DATABASE_URI")

        # Create database engine and session
        engine = create_engine(f"mysql+pymysql://{semantic_world_database_uri}")
        session = Session(engine)

        procthor_object = ProcthorObject(object_dict=objects, session=session)

        desired = np.array(
            [
                [-1.0, 0.0, 0.0, 6.7],
                [0.0, -1.0, 0.0, -6.0],
                [0.0, 0.0, 1.0, 0.5],
                [0.0, 0.0, 0.0, 1.0],
            ]
        )

        np.testing.assert_almost_equal(
            procthor_object.world_T_obj.to_np(),
            desired,
            decimal=6,
        )

    @unittest.skip("Requires Database, TBD")
    def test_object_get_world(self):
        objects = self.house_json["objects"][0]

        semantic_world_database_uri = os.environ.get("SEMANTIC_WORLD_DATABASE_URI")

        # Create database engine and session
        engine = create_engine(f"mysql+pymysql://{semantic_world_database_uri}")
        session = Session(engine)

        procthor_object = ProcthorObject(object_dict=objects, session=session)
        world = procthor_object.get_world()

        ...

    def test_parse_full_world(self):
        world = ProcTHORParser(
            os.path.join(
                get_semantic_world_directory_root(os.getcwd()),
                "resources",
                "procthor_json",
                "house_987654321.json",
            )
        ).parse()

<<<<<<< HEAD
    def test_procthor_views(self):
        """
        Simple test case to check that the ProcthorResolver works correctly with the additional_names attribute.
        """
        resolver = ProcthorResolver()
        resolver.classes = [Bread]

        resolved_string = resolver.resolve("whitebread_a_slice_8_mesh")
        self.assertEqual(Bread, resolved_string)
=======
        assert world is not None
>>>>>>> df53a2a3


if __name__ == "__main__":
    unittest.main()<|MERGE_RESOLUTION|>--- conflicted
+++ resolved
@@ -291,7 +291,7 @@
         ...
 
     def test_parse_full_world(self):
-        world = ProcTHORParser(
+        world = ProcTHORParser.from_file(
             os.path.join(
                 get_semantic_world_directory_root(os.getcwd()),
                 "resources",
@@ -300,7 +300,8 @@
             )
         ).parse()
 
-<<<<<<< HEAD
+        assert world is not None
+
     def test_procthor_views(self):
         """
         Simple test case to check that the ProcthorResolver works correctly with the additional_names attribute.
@@ -310,9 +311,6 @@
 
         resolved_string = resolver.resolve("whitebread_a_slice_8_mesh")
         self.assertEqual(Bread, resolved_string)
-=======
-        assert world is not None
->>>>>>> df53a2a3
 
 
 if __name__ == "__main__":
