--- conflicted
+++ resolved
@@ -8,31 +8,21 @@
 from sqlalchemy import select
 from sqlalchemy.orm import Session
 
-<<<<<<< HEAD
-from semantic_world.connections import Connection6DoF
-=======
-from semantic_world.world_description.connections import Connection6DoF
->>>>>>> 787a5694
+from semantic_world.datastructures.prefixed_name import PrefixedName
 from semantic_world.orm.ormatic_interface import Base, WorldMappingDAO
-from semantic_world.datastructures.prefixed_name import PrefixedName
 from semantic_world.utils import rclpy_installed
 from semantic_world.world import World
+from semantic_world.world_description.connections import Connection6DoF
 from semantic_world.world_description.world_entity import Body
 
 if rclpy_installed():
     import rclpy
     from rclpy.executors import SingleThreadedExecutor
-<<<<<<< HEAD
-    from uuid import uuid4
     from semantic_world.adapters.ros.world_synchronizer import (
         StateSynchronizer,
         ModelReloadSynchronizer,
         ModelSynchronizer,
     )
-=======
-    from semantic_world.adapters.ros.world_synchronizer import StateSynchronizer, ModelReloadSynchronizer, \
-        ModelSynchronizer
->>>>>>> 787a5694
 
 
 @skipUnless(rclpy_installed(), "rclpy required")
