import os
import unittest

import numpy as np
import sqlalchemy
from sqlalchemy import create_engine, select
from sqlalchemy.orm import Session

from semantic_digital_twin.adapters.urdf import URDFParser
from semantic_digital_twin.world import World
from semantic_digital_twin.world_description.connections import RevoluteConnection
from semantic_digital_twin.world_description.geometry import Box, Scale, Color
from semantic_digital_twin.datastructures.prefixed_name import PrefixedName
from semantic_digital_twin.spatial_types.spatial_types import TransformationMatrix
from semantic_digital_twin.world_description.shape_collection import ShapeCollection
from semantic_digital_twin.world_description.world_entity import Body
from semantic_digital_twin.orm.ormatic_interface import *
<<<<<<< HEAD
from ormatic.dao import to_dao


class ORMTest(unittest.TestCase):
    engine: sqlalchemy.engine
    session: Session

    urdf_dir = os.path.join(
        os.path.dirname(os.path.abspath(__file__)), "..", "..", "resources", "urdf"
    )
    table = os.path.join(urdf_dir, "table.urdf")

    @classmethod
    def setUpClass(cls):
        super().setUpClass()
        cls.engine = create_engine("sqlite:///:memory:")
        cls.table_world = URDFParser.from_file(file_path=cls.table).parse()

    def setUp(self):
        super().setUp()
        self.session = Session(self.engine)
        Base.metadata.create_all(bind=self.session.bind)

    def tearDown(self):
        super().tearDown()
        Base.metadata.drop_all(self.session.bind)
        self.session.close()

    def test_table_world(self):
        revolute_connection = self.table_world.get_connections_by_type(
            RevoluteConnection
        )[0]
        revolute_connection.position = 1
        revolute_connection.velocity = 23
        revolute_connection.acceleration = 42
        revolute_connection.jerk = 69
        fk = self.table_world.compute_forward_kinematics_np(
            root=revolute_connection.parent, tip=revolute_connection.child
        )
        world_dao: WorldMappingDAO = to_dao(self.table_world)

        self.session.add(world_dao)
        self.session.commit()

        bodies_from_db = self.session.scalars(select(BodyDAO)).all()
        self.assertEqual(
            len(bodies_from_db), len(self.table_world.kinematic_structure_entities)
        )

        connections_from_db = self.session.scalars(select(ConnectionDAO)).all()
        self.assertEqual(len(connections_from_db), len(self.table_world.connections))

        queried_world = self.session.scalar(select(WorldMappingDAO))
        reconstructed: World = queried_world.from_dao()

        fk2 = reconstructed.compute_forward_kinematics_np(
            root=revolute_connection.parent, tip=revolute_connection.child
        )
        assert np.allclose(fk, fk2)
        reconstructed_connection = reconstructed.get_connections_by_type(
            RevoluteConnection
        )[0]
        assert reconstructed_connection.position == revolute_connection.position
        assert reconstructed_connection.velocity == revolute_connection.velocity
        assert reconstructed_connection.acceleration == revolute_connection.acceleration
        assert reconstructed_connection.jerk == revolute_connection.jerk

    def test_insert(self):
        origin = TransformationMatrix.from_xyz_rpy(1, 2, 3, 1, 2, 3)
        scale = Scale(1.0, 1.0, 1.0)
        color = Color(0.0, 1.0, 1.0)
        shape1 = Box(origin=origin, scale=scale, color=color)
        b1 = Body(name=PrefixedName("b1"), collision=ShapeCollection([shape1]))

        dao: BodyDAO = to_dao(b1)

        self.session.add(dao)
        self.session.commit()
        queried_body = self.session.scalar(select(BodyDAO))
        reconstructed_body = queried_body.from_dao()
        self.assertIs(
            reconstructed_body, reconstructed_body.collision[0].origin.reference_frame
        )

        result = self.session.scalar(select(ShapeDAO))
        self.assertIsInstance(result, BoxDAO)
        box = result.from_dao()
=======
from krrood.ormatic.dao import to_dao


import pytest

urdf_dir = os.path.join(
    os.path.dirname(os.path.abspath(__file__)), "..", "..", "resources", "urdf"
)
table_path = os.path.join(urdf_dir, "table.urdf")


@pytest.fixture
def engine():
    return create_engine("sqlite:///:memory:")


@pytest.fixture
def table_world():
    return URDFParser.from_file(file_path=table_path).parse()


@pytest.fixture
def session(engine):
    session = Session(engine)
    Base.metadata.create_all(bind=session.bind)
    yield session
    Base.metadata.drop_all(session.bind)
    session.close()


def test_table_world(session, table_world):
    world_dao: WorldMappingDAO = to_dao(table_world)

    session.add(world_dao)
    session.commit()

    bodies_from_db = session.scalars(select(BodyDAO)).all()
    assert len(bodies_from_db) == len(table_world.kinematic_structure_entities)

    connections_from_db = session.scalars(select(ConnectionDAO)).all()
    assert len(connections_from_db) == len(table_world.connections)

    queried_world = session.scalar(select(WorldMappingDAO))
    reconstructed = queried_world.from_dao()


def test_insert(session):
    origin = TransformationMatrix.from_xyz_rpy(1, 2, 3, 1, 2, 3)
    scale = Scale(1.0, 1.0, 1.0)
    color = Color(0.0, 1.0, 1.0)
    shape1 = Box(origin=origin, scale=scale, color=color)
    b1 = Body(name=PrefixedName("b1"), collision=ShapeCollection([shape1]))

    dao: BodyDAO = to_dao(b1)
    assert dao.collision.shapes[0].origin is not None

    session.add(dao)
    session.commit()
    queried_body = session.scalar(select(BodyDAO))
    assert queried_body.collision.shapes[0].origin is not None
    reconstructed_body = queried_body.from_dao()
    assert reconstructed_body is reconstructed_body.collision[0].origin.reference_frame

    result = session.scalar(select(ShapeDAO))
    assert isinstance(result, BoxDAO)
    box = result.from_dao()
>>>>>>> 1566721a
<|MERGE_RESOLUTION|>--- conflicted
+++ resolved
@@ -15,95 +15,6 @@
 from semantic_digital_twin.world_description.shape_collection import ShapeCollection
 from semantic_digital_twin.world_description.world_entity import Body
 from semantic_digital_twin.orm.ormatic_interface import *
-<<<<<<< HEAD
-from ormatic.dao import to_dao
-
-
-class ORMTest(unittest.TestCase):
-    engine: sqlalchemy.engine
-    session: Session
-
-    urdf_dir = os.path.join(
-        os.path.dirname(os.path.abspath(__file__)), "..", "..", "resources", "urdf"
-    )
-    table = os.path.join(urdf_dir, "table.urdf")
-
-    @classmethod
-    def setUpClass(cls):
-        super().setUpClass()
-        cls.engine = create_engine("sqlite:///:memory:")
-        cls.table_world = URDFParser.from_file(file_path=cls.table).parse()
-
-    def setUp(self):
-        super().setUp()
-        self.session = Session(self.engine)
-        Base.metadata.create_all(bind=self.session.bind)
-
-    def tearDown(self):
-        super().tearDown()
-        Base.metadata.drop_all(self.session.bind)
-        self.session.close()
-
-    def test_table_world(self):
-        revolute_connection = self.table_world.get_connections_by_type(
-            RevoluteConnection
-        )[0]
-        revolute_connection.position = 1
-        revolute_connection.velocity = 23
-        revolute_connection.acceleration = 42
-        revolute_connection.jerk = 69
-        fk = self.table_world.compute_forward_kinematics_np(
-            root=revolute_connection.parent, tip=revolute_connection.child
-        )
-        world_dao: WorldMappingDAO = to_dao(self.table_world)
-
-        self.session.add(world_dao)
-        self.session.commit()
-
-        bodies_from_db = self.session.scalars(select(BodyDAO)).all()
-        self.assertEqual(
-            len(bodies_from_db), len(self.table_world.kinematic_structure_entities)
-        )
-
-        connections_from_db = self.session.scalars(select(ConnectionDAO)).all()
-        self.assertEqual(len(connections_from_db), len(self.table_world.connections))
-
-        queried_world = self.session.scalar(select(WorldMappingDAO))
-        reconstructed: World = queried_world.from_dao()
-
-        fk2 = reconstructed.compute_forward_kinematics_np(
-            root=revolute_connection.parent, tip=revolute_connection.child
-        )
-        assert np.allclose(fk, fk2)
-        reconstructed_connection = reconstructed.get_connections_by_type(
-            RevoluteConnection
-        )[0]
-        assert reconstructed_connection.position == revolute_connection.position
-        assert reconstructed_connection.velocity == revolute_connection.velocity
-        assert reconstructed_connection.acceleration == revolute_connection.acceleration
-        assert reconstructed_connection.jerk == revolute_connection.jerk
-
-    def test_insert(self):
-        origin = TransformationMatrix.from_xyz_rpy(1, 2, 3, 1, 2, 3)
-        scale = Scale(1.0, 1.0, 1.0)
-        color = Color(0.0, 1.0, 1.0)
-        shape1 = Box(origin=origin, scale=scale, color=color)
-        b1 = Body(name=PrefixedName("b1"), collision=ShapeCollection([shape1]))
-
-        dao: BodyDAO = to_dao(b1)
-
-        self.session.add(dao)
-        self.session.commit()
-        queried_body = self.session.scalar(select(BodyDAO))
-        reconstructed_body = queried_body.from_dao()
-        self.assertIs(
-            reconstructed_body, reconstructed_body.collision[0].origin.reference_frame
-        )
-
-        result = self.session.scalar(select(ShapeDAO))
-        self.assertIsInstance(result, BoxDAO)
-        box = result.from_dao()
-=======
 from krrood.ormatic.dao import to_dao
 
 
@@ -135,6 +46,14 @@
 
 
 def test_table_world(session, table_world):
+    revolute_connection = table_world.get_connections_by_type(RevoluteConnection)[0]
+    revolute_connection.position = 1
+    revolute_connection.velocity = 23
+    revolute_connection.acceleration = 42
+    revolute_connection.jerk = 69
+    fk = table_world.compute_forward_kinematics_np(
+        root=revolute_connection.parent, tip=revolute_connection.child
+    )
     world_dao: WorldMappingDAO = to_dao(table_world)
 
     session.add(world_dao)
@@ -143,11 +62,20 @@
     bodies_from_db = session.scalars(select(BodyDAO)).all()
     assert len(bodies_from_db) == len(table_world.kinematic_structure_entities)
 
-    connections_from_db = session.scalars(select(ConnectionDAO)).all()
-    assert len(connections_from_db) == len(table_world.connections)
+    queried_world = session.scalar(select(WorldMappingDAO))
+    reconstructed: World = queried_world.from_dao()
 
-    queried_world = session.scalar(select(WorldMappingDAO))
-    reconstructed = queried_world.from_dao()
+    fk2 = reconstructed.compute_forward_kinematics_np(
+        root=revolute_connection.parent, tip=revolute_connection.child
+    )
+    assert np.allclose(fk, fk2)
+    reconstructed_connection = reconstructed.get_connections_by_type(
+        RevoluteConnection
+    )[0]
+    assert reconstructed_connection.position == revolute_connection.position
+    assert reconstructed_connection.velocity == revolute_connection.velocity
+    assert reconstructed_connection.acceleration == revolute_connection.acceleration
+    assert reconstructed_connection.jerk == revolute_connection.jerk
 
 
 def test_insert(session):
@@ -169,5 +97,4 @@
 
     result = session.scalar(select(ShapeDAO))
     assert isinstance(result, BoxDAO)
-    box = result.from_dao()
->>>>>>> 1566721a
+    box = result.from_dao()